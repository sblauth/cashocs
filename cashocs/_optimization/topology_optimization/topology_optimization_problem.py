# Copyright (C) 2020-2025 Fraunhofer ITWM and Sebastian Blauth
#
# This file is part of cashocs.
#
# cashocs is free software: you can redistribute it and/or modify
# it under the terms of the GNU General Public License as published by
# the Free Software Foundation, either version 3 of the License, or
# (at your option) any later version.
#
# cashocs is distributed in the hope that it will be useful,
# but WITHOUT ANY WARRANTY; without even the implied warranty of
# MERCHANTABILITY or FITNESS FOR A PARTICULAR PURPOSE.  See the
# GNU General Public License for more details.
#
# You should have received a copy of the GNU General Public License
# along with cashocs.  If not, see <https://www.gnu.org/licenses/>.

"""Implementation of a topology optimization problem."""

from __future__ import annotations

import copy
from typing import Callable, TYPE_CHECKING

import fenics
from matplotlib import colors
import numpy as np

try:
    import ufl_legacy as ufl
except ImportError:
    import ufl

from cashocs import _exceptions
from cashocs import _utils
from cashocs import io
from cashocs import log
from cashocs._optimization import line_search as ls
from cashocs._optimization import optimization_problem
from cashocs._optimization.optimal_control import optimal_control_problem
from cashocs._optimization.topology_optimization import bisection
from cashocs._optimization.topology_optimization import descent_topology_algorithm
from cashocs._optimization.topology_optimization import topology_optimization_algorithm
from cashocs._optimization.topology_optimization import topology_variable_abstractions

if TYPE_CHECKING:
    from cashocs import _forms
    from cashocs import _pde_problems
    from cashocs import _typing


class TopologyOptimizationProblem(optimization_problem.OptimizationProblem):
    r"""A topology optimization problem.

    This class is used to define a topology optimization problem, and to solve
    it subsequently. For a detailed documentation, we refer to the
    :ref:`tutorial <tutorial_index>`. For easier input, when considering single (state
    or control) variables, these do not have to be wrapped into a list. Note, that in
    the case of multiple variables these have to be grouped into ordered lists, where
    ``state_forms``, ``bcs_list``, ``states``, ``adjoints`` have to have the same order
    (i.e. ``[y1, y2]`` and ``[p1, p2]``, where ``p1`` is the adjoint of ``y1`` and so
    on).
    """

    solver: topology_optimization_algorithm.TopologyOptimizationAlgorithm

    def __init__(  # pylint: disable=unused-argument
        self,
        state_forms: list[ufl.Form] | ufl.Form,
        bcs_list: (
            list[list[fenics.DirichletBC]]
            | list[fenics.DirichletBC]
            | fenics.DirichletBC
        ),
        cost_functional_form: list[_typing.CostFunctional] | _typing.CostFunctional,
        states: list[fenics.Function] | fenics.Function,
        adjoints: list[fenics.Function] | fenics.Function,
        levelset_function: fenics.Function,
        topological_derivative_neg: fenics.Function | ufl.Form,
        topological_derivative_pos: fenics.Function | ufl.Form,
        update_levelset: Callable,
<<<<<<< HEAD
        volume_restriction: Union[float, tuple[float, float]] | None = None,
        subdomains: fenics.MeshFunction | None=None,
=======
        volume_restriction: float | tuple[float, float] | None = None,
>>>>>>> b6baaf63
        config: io.Config | None = None,
        riesz_scalar_products: list[ufl.Form] | ufl.Form | None = None,
        initial_guess: list[fenics.Function] | None = None,
        ksp_options: _typing.KspOption | list[_typing.KspOption] | None = None,
        adjoint_ksp_options: _typing.KspOption | list[_typing.KspOption] | None = None,
        gradient_ksp_options: _typing.KspOption | list[_typing.KspOption] | None = None,
        desired_weights: list[float] | None = None,
        preconditioner_forms: list[ufl.Form] | ufl.Form | None = None,
        pre_callback: Callable | None = None,
        post_callback: Callable | None = None,
        linear_solver: _utils.linalg.LinearSolver | None = None,
        adjoint_linear_solver: _utils.linalg.LinearSolver | None = None,
        newton_linearizations: ufl.Form | list[ufl.Form] | None = None,
        excluded_from_time_derivative: list[int] | list[list[int]] | None = None,
    ) -> None:
        r"""Initializes the topology optimization problem.

        Args:
            state_forms: The weak form of the state equation (user implemented). Can be
                either a single UFL form, or a (ordered) list of UFL forms.
            bcs_list: The list of :py:class:`fenics.DirichletBC` objects describing
                Dirichlet (essential) boundary conditions. If this is ``None``, then no
                Dirichlet boundary conditions are imposed.
            cost_functional_form: UFL form of the cost functional. Can also be a list of
                summands of the cost functional
            states: The state variable(s), can either be a :py:class:`fenics.Function`,
                or a list of these.
            adjoints: The adjoint variable(s), can either be a
                :py:class:`fenics.Function`, or a (ordered) list of these.
            levelset_function: A :py:class:`fenics.Function` which represents the
                levelset function.
            topological_derivative_neg: The topological derivative inside the domain,
                where the levelset function is negative.
            topological_derivative_pos: The topological derivative inside the domain,
                where the levelset function is positive.
            update_levelset: A python function (without arguments) which is called to
                update the coefficients etc. when the levelset function is changed.
            volume_restriction: A volume restriction for the optimization problem.
                A single floats describes an equality constraint and a tuple of floats
                an inequality constraint.
            config: The config file for the problem, generated via
                :py:func:`cashocs.create_config`. Alternatively, this can also be
                ``None``, in which case the default configurations are used, except for
                the optimization algorithm. This has then to be specified in the
                :py:meth:`solve <cashocs.OptimalControlProblem.solve>` method. The
                default is ``None``.
            riesz_scalar_products: The scalar products of the control space. Can either
                be ``None`` or a single UFL form. If it is ``None``, the
                :math:`L^2(\Omega)` product is used (default is ``None``).
            initial_guess: list of functions that act as initial guess for the state
                variables, should be valid input for :py:func:`fenics.assign`. Defaults
                to ``None``, which means a zero initial guess.
            ksp_options: A list of strings corresponding to command line options for
                PETSc, used to solve the state systems. If this is ``None``, then the
                direct solver mumps is used (default is ``None``).
            adjoint_ksp_options: A list of strings corresponding to command line options
                for PETSc, used to solve the adjoint systems. If this is ``None``, then
                the same options as for the state systems are used (default is
                ``None``).
            gradient_ksp_options: A list of dicts corresponding to command line options
                for PETSc, used to compute the (shape) gradient. If this is ``None``,
                either a direct or an iterative method is used (depending on the
                configuration, section OptimizationRoutine, key gradient_method).
            desired_weights: A list of values for scaling the cost functional terms. If
                this is supplied, the cost functional has to be given as list of
                summands. The individual terms are then scaled, so that term `i` has the
                magnitude of `desired_weights[i]` for the initial iteration. In case
                that `desired_weights` is `None`, no scaling is performed. Default is
                `None`.
            preconditioner_forms: The list of forms for the preconditioner. The default
                is `None`, so that the preconditioner matrix is the same as the system
                matrix.
            pre_callback: A function (without arguments) that will be called before each
                solve of the state system
            post_callback: A function (without arguments) that will be called after the
                computation of the gradient.
            linear_solver: The linear solver (KSP) which is used to solve the linear
                systems arising from the discretized PDE.
            adjoint_linear_solver: The linear solver (KSP) which is used to solve the
                (linear) adjoint system.
            newton_linearizations: A (list of) UFL forms describing which (alternative)
                linearizations should be used for the (nonlinear) state equations when
                solving them (with Newton's method). The default is `None`, so that the
                Jacobian of the supplied state forms is used.
            excluded_from_time_derivative: For each state equation, a list of indices
                which are not part of the first order time derivative for pseudo time
                stepping. Example: Pressure for incompressible flow. Default is None.

        """
        super().__init__(
            state_forms,
            bcs_list,
            cost_functional_form,
            states,
            adjoints,
            config=config,
            initial_guess=initial_guess,
            ksp_options=ksp_options,
            adjoint_ksp_options=adjoint_ksp_options,
            gradient_ksp_options=gradient_ksp_options,
            desired_weights=desired_weights,
            preconditioner_forms=preconditioner_forms,
            pre_callback=pre_callback,
            post_callback=post_callback,
            linear_solver=linear_solver,
            adjoint_linear_solver=adjoint_linear_solver,
            newton_linearizations=newton_linearizations,
            excluded_from_time_derivative=excluded_from_time_derivative,
        )

        self.db.parameter_db.problem_type = "topology"
        self.mesh_parametrization = None

        self.levelset_function: fenics.Function = levelset_function
        self.topological_derivative_pos: fenics.Function | ufl.Form = (
            topological_derivative_pos
        )
        self.topological_derivative_neg: fenics.Function | ufl.Form = (
            topological_derivative_neg
        )
        self.update_levelset: Callable = update_levelset
        self.riesz_scalar_products = riesz_scalar_products

        self.is_topology_problem = True
        self.update_levelset()

        self.topological_derivative_is_identical = self.config.getboolean(
            "TopologyOptimization", "topological_derivative_is_identical"
        )
        self.re_normalize_levelset: bool = self.config.getboolean(
            "TopologyOptimization", "re_normalize_levelset"
        )
        self.normalize_topological_derivative = self.config.getboolean(
            "TopologyOptimization", "normalize_topological_derivative"
        )
        self.interpolation_scheme = self.config.get(
            "TopologyOptimization", "interpolation_scheme"
        )

        self.mesh = self.levelset_function.function_space().mesh()
        self.dg0_space = fenics.FunctionSpace(self.mesh, "DG", 0)

        ocp_config = copy.deepcopy(self.config)
        ocp_config.set("Output", "verbose", "False")
        ocp_config.set("Output", "save_txt", "False")
        ocp_config.set("Output", "save_results", "False")
        ocp_config.set("Output", "save_state", "False")
        ocp_config.set("Output", "save_adjoint", "False")
        ocp_config.set("Output", "save_gradient", "False")
        ocp_config.set("OptimizationRoutine", "soft_exit", "True")
        ocp_config.set("OptimizationRoutine", "rtol", "0.0")
        ocp_config.set("OptimizationRoutine", "atol", "0.0")
        self._base_ocp = optimal_control_problem.OptimalControlProblem(
            self.state_forms,
            self.bcs_list,
            self.cost_functional_list,
            self.states,
            self.levelset_function,
            self.adjoints,
            config=ocp_config,
            riesz_scalar_products=self.riesz_scalar_products,
            initial_guess=initial_guess,
            ksp_options=ksp_options,
            adjoint_ksp_options=adjoint_ksp_options,
            gradient_ksp_options=gradient_ksp_options,
            desired_weights=desired_weights,
            preconditioner_forms=preconditioner_forms,
            pre_callback=pre_callback,
            post_callback=post_callback,
            linear_solver=linear_solver,
            adjoint_linear_solver=adjoint_linear_solver,
            newton_linearizations=newton_linearizations,
            excluded_from_time_derivative=excluded_from_time_derivative,
        )
        self._base_ocp.db.parameter_db.problem_type = "topology"
        self.db.function_db.control_spaces = (
            self._base_ocp.db.function_db.control_spaces
        )
        self.db.function_db.controls = self._base_ocp.db.function_db.controls
        self.form_handler: _forms.ControlFormHandler = self._base_ocp.form_handler
        self.state_problem: _pde_problems.StateProblem = self._base_ocp.state_problem
        self.adjoint_problem: _pde_problems.AdjointProblem = (
            self._base_ocp.adjoint_problem
        )
        self.gradient_problem: _pde_problems.ControlGradientProblem = (
            self._base_ocp.gradient_problem
        )
        self.reduced_cost_functional = self._base_ocp.reduced_cost_functional

        self.subdomains = subdomains
        self.fixed_dofs = []
        self.compute_fixed_dofs()

        self.projection = bisection.LevelSetVolumeProjector(
            self.levelset_function, volume_restriction, self.db, self.fixed_dofs
        )

    def _erase_pde_memory(self) -> None:  # pylint: disable=useless-parent-delegation
        super()._erase_pde_memory()

    def gradient_test(self) -> float:
        """Gradient test for topology optimization - not implemented."""
        raise NotImplementedError(
            "Gradient test is not implemented for topology optimization."
        )
    
    def compute_fixed_dofs(self):
        if self.subdomains is not None:
            dofmap = self.levelset_function.function_space().dofmap()
            for cell in fenics.cells(self.mesh):
                if self.subdomains[cell.index()] in [20, 30, 40]:
                    dofs = dofmap.cell_dofs(cell.index())
                    self.fixed_dofs.extend(dofs)
            set_dof = set(self.fixed_dofs)
            self.fixed_dofs = (list(set_dof))

    def solve(
        self,
        algorithm: str | None = None,
        rtol: float | None = None,
        atol: float | None = None,
        max_iter: int | None = None,
        angle_tol: float | None = None,
    ) -> None:
        """Solves the optimization problem.

        Args:
            algorithm: Selects the optimization algorithm. Valid choices are
                ``'gradient_descent'`` or ``'gd'`` for a gradient descent method,
                ``'conjugate_gradient'``, ``'nonlinear_cg'``, ``'ncg'`` or ``'cg'``
                for nonlinear conjugate gradient methods, ``'lbfgs'`` or ``'bfgs'``
                for limited memory BFGS methods, ``'sphere_combination'`` for Euler's
                method on the spehere, and ``'convex_combination'`` for a convex
                combination approach.
            rtol: The relative tolerance used for the termination criterion (i.e. the
                norm of the projected topological gradient). If this is ``None``, then
                the value provided in the config file is used. Default is ``None``.
            atol: The absolute tolerance for the termination criterion (i.e. the
                norm of the projected topological gradient). If this is ``None``, then
                the value provided in the config file is used. Default is ``None``.
            max_iter: The maximum number of iterations the optimization algorithm
                can carry out before it is terminated. If this is ``None``, then
                the value provided in the config file is used. Default is ``None``.
            angle_tol: The absolute tolerance for the angle between topological
                derivative and levelset function. If this is ``None``, then
                the value provided in the config file is used. Default is ``None``.

        """
        log.begin("Solving the topology optimization problem.", level=log.INFO)
        super().solve(algorithm=algorithm, rtol=rtol, atol=atol, max_iter=max_iter)
        
        self.optimization_variable_abstractions = (
            topology_variable_abstractions.TopologyVariableAbstractions(self, self.db)
        )

        line_search_type = self.config.get("LineSearch", "method").casefold()
        if line_search_type == "armijo":
            line_search: ls.LineSearch = ls.ArmijoLineSearch(self.db, self)
        elif line_search_type == "polynomial":
            line_search = ls.PolynomialLineSearch(self.db, self)
        else:
            raise _exceptions.CashocsException("This code cannot be reached.")

        if angle_tol is not None:
            self.config.set("TopologyOptimization", "angle_tol", str(angle_tol))

        if self.algorithm == "sphere_combination":
            self.solver = topology_optimization_algorithm.SphereCombinationAlgorithm(
                self.db, self, line_search
            )
        elif self.algorithm == "convex_combination":
            self.solver = topology_optimization_algorithm.ConvexCombinationAlgorithm(
                self.db, self, line_search
            )
        else:
            self.solver = descent_topology_algorithm.DescentTopologyAlgorithm(
                self.db, self, line_search, self.algorithm
            )

        self.solver.run()
        self.solver.post_processing()
        log.end()

    def plot_shape(self) -> None:
        """Visualize the current shape in a plot."""
        rgbvals = np.array([[0, 107, 164], [255, 128, 14]]) / 255.0
        cmap = colors.LinearSegmentedColormap.from_list(
            "tab10_colorblind", rgbvals, N=256
        )
        fenics.plot(self.levelset_function, vmin=-1e-10, vmax=1e-10, cmap=cmap)<|MERGE_RESOLUTION|>--- conflicted
+++ resolved
@@ -79,12 +79,7 @@
         topological_derivative_neg: fenics.Function | ufl.Form,
         topological_derivative_pos: fenics.Function | ufl.Form,
         update_levelset: Callable,
-<<<<<<< HEAD
-        volume_restriction: Union[float, tuple[float, float]] | None = None,
-        subdomains: fenics.MeshFunction | None=None,
-=======
         volume_restriction: float | tuple[float, float] | None = None,
->>>>>>> b6baaf63
         config: io.Config | None = None,
         riesz_scalar_products: list[ufl.Form] | ufl.Form | None = None,
         initial_guess: list[fenics.Function] | None = None,
@@ -274,12 +269,8 @@
         )
         self.reduced_cost_functional = self._base_ocp.reduced_cost_functional
 
-        self.subdomains = subdomains
-        self.fixed_dofs = []
-        self.compute_fixed_dofs()
-
         self.projection = bisection.LevelSetVolumeProjector(
-            self.levelset_function, volume_restriction, self.db, self.fixed_dofs
+            self.levelset_function, volume_restriction, self.db
         )
 
     def _erase_pde_memory(self) -> None:  # pylint: disable=useless-parent-delegation
@@ -290,16 +281,6 @@
         raise NotImplementedError(
             "Gradient test is not implemented for topology optimization."
         )
-    
-    def compute_fixed_dofs(self):
-        if self.subdomains is not None:
-            dofmap = self.levelset_function.function_space().dofmap()
-            for cell in fenics.cells(self.mesh):
-                if self.subdomains[cell.index()] in [20, 30, 40]:
-                    dofs = dofmap.cell_dofs(cell.index())
-                    self.fixed_dofs.extend(dofs)
-            set_dof = set(self.fixed_dofs)
-            self.fixed_dofs = (list(set_dof))
 
     def solve(
         self,
@@ -335,7 +316,7 @@
         """
         log.begin("Solving the topology optimization problem.", level=log.INFO)
         super().solve(algorithm=algorithm, rtol=rtol, atol=atol, max_iter=max_iter)
-        
+
         self.optimization_variable_abstractions = (
             topology_variable_abstractions.TopologyVariableAbstractions(self, self.db)
         )
