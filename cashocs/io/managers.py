--- conflicted
+++ resolved
@@ -29,19 +29,10 @@
 from cashocs.io import mesh as iomesh
 
 if TYPE_CHECKING:
-<<<<<<< HEAD
-    from cashocs import _optimization as op
-    from cashocs import _typing
-    from cashocs._optimization import optimization_algorithms
-
-
-def generate_summary_str(solver: _typing.SolutionAlgorithm) -> str:
-=======
     from cashocs._database import database
 
 
 def generate_summary_str(db: database.Database, precision: int) -> str:
->>>>>>> 942995a8
     """Generates a string for the summary of the optimization.
 
     Args:
@@ -71,11 +62,7 @@
     return "".join(strs)
 
 
-<<<<<<< HEAD
-def generate_output_str(solver: _typing.SolutionAlgorithm) -> str:
-=======
 def generate_output_str(db: database.Database, precision: int) -> str:
->>>>>>> 942995a8
     """Generates the string which can be written to console and file.
 
     Args:
@@ -96,14 +83,8 @@
     else:
         gradient_str = "stat. meas."
 
-<<<<<<< HEAD
-    if solver.is_shape_problem:
-        mesh_handler = solver.optimization_variable_abstractions.mesh_handler
-        mesh_quality = mesh_handler.current_mesh_quality
-=======
     if db.parameter_db.problem_type == "shape":
         mesh_quality = db.parameter_db.optimization_state["mesh_quality"]
->>>>>>> 942995a8
     else:
         mesh_quality = None
 
@@ -115,17 +96,12 @@
             f"abs. {gradient_str},  ".rjust(max(len(gradient_str) + 7, precision + 9)),
         ]
         if mesh_quality is not None:
-<<<<<<< HEAD
-            info_str += "mesh qlty,  "
-        if solver.is_topology_problem:
-            info_str += "angle,  "
-        info_str += "step size\n\n"
-=======
             info_list.append("mesh qlty,  ".rjust(max(12, precision + 9)))
+        if db.parameter_db.problem_type == "topology":
+            info_list.append("angle,  ".rjust(max(10, precision + 7)))
         info_list.append("step size".rjust(max(9, precision + 6)))
         info_list.append("\n\n")
         info_str = "".join(info_list)
->>>>>>> 942995a8
     else:
         info_str = ""
 
@@ -136,13 +112,9 @@
         f"{optimization_state['gradient_norm']:>{len(gradient_str)+5}.{precision}e},  ",
     ]
     if mesh_quality is not None:
-<<<<<<< HEAD
-        strs.append(f"{mesh_quality:>9.2f},  ")
-    if solver.is_topology_problem:
-        strs.append(f"{solver.angle:>5.2f},  ")
-=======
         strs.append(f"{mesh_quality:>9.{precision}e},  ")
->>>>>>> 942995a8
+    if db.parameter_db.problem_type == "topology":
+        strs.append(f"{db.parameter_db.optimization_state['angle']:>7.{precision}f},  ")
 
     if iteration > 0:
         strs.append(f"{optimization_state['stepsize']:>9.{precision}e}")
@@ -167,18 +139,10 @@
         self.result_dir = result_dir
 
         self.config = self.db.config
-        self.optimization_state = self.db.parameter_db.optimization_state
 
     def output(self) -> None:
         """The output operation, which is performed after every iteration.
 
-<<<<<<< HEAD
-        if optimization_problem.is_topology_problem:
-            self.output_dict["angle"] = []
-
-    def save_to_dict(self, solver: _typing.SolutionAlgorithm) -> None:
-        """Saves the optimization history to a dictionary.
-=======
         Args:
             solver: The optimization algorithm.
 
@@ -187,30 +151,15 @@
 
     def output_summary(self) -> None:
         """The output operation, which is performed after convergence.
->>>>>>> 942995a8
 
         Args:
             solver: The optimization algorithm.
 
         """
-<<<<<<< HEAD
-        self.output_dict["cost_function_value"].append(solver.objective_value)
-        self.output_dict["gradient_norm"].append(solver.relative_norm)
-        if solver.form_handler.is_shape_problem:
-            mesh_handler = solver.optimization_variable_abstractions.mesh_handler
-            self.output_dict["MeshQuality"].append(mesh_handler.current_mesh_quality)
-        self.output_dict["stepsize"].append(solver.stepsize)
-        if solver.is_topology_problem:
-            self.output_dict["angle"].append(solver.angle)
-
-    def save_to_json(self, solver: _typing.SolutionAlgorithm) -> None:
-        """Saves the history of the optimization to a .json file.
-=======
         pass
 
     def post_process(self) -> None:
         """The output operation which is performed as part of the postprocessing.
->>>>>>> 942995a8
 
         Args:
             solver: The optimization algorithm.
@@ -234,10 +183,6 @@
 
         self.save_results = self.config.getboolean("Output", "save_results")
 
-<<<<<<< HEAD
-    def print_to_console(self, solver: _typing.SolutionAlgorithm) -> None:
-        """Prints the output string to the console.
-=======
         self.output_dict = {}
         if self.db.parameter_db.temp_dict:
             self.output_dict["cost_function_value"] = self.db.parameter_db.temp_dict[
@@ -261,29 +206,33 @@
     def output(self) -> None:
         """Saves the optimization history to a dictionary."""
         self.output_dict["cost_function_value"].append(
-            self.optimization_state["objective_value"]
+            self.db.parameter_db.optimization_state["objective_value"]
         )
         self.output_dict["gradient_norm"].append(
-            self.optimization_state["relative_norm"]
+            self.db.parameter_db.optimization_state["relative_norm"]
         )
         if self.db.parameter_db.problem_type == "shape":
             self.output_dict["MeshQuality"].append(
                 self.db.parameter_db.optimization_state["mesh_quality"]
             )
-        self.output_dict["stepsize"].append(self.optimization_state["stepsize"])
+        self.output_dict["stepsize"].append(
+            self.db.parameter_db.optimization_state["stepsize"]
+        )
 
     def post_process(self) -> None:
         """Saves the history of the optimization to a .json file."""
-        self.output_dict["initial_gradient_norm"] = self.optimization_state[
-            "gradient_norm_initial"
-        ]
+        self.output_dict[
+            "initial_gradient_norm"
+        ] = self.db.parameter_db.optimization_state["gradient_norm_initial"]
         self.output_dict["state_solves"] = self.db.parameter_db.optimization_state[
             "no_state_solves"
         ]
         self.output_dict["adjoint_solves"] = self.db.parameter_db.optimization_state[
             "no_adjoint_solves"
         ]
-        self.output_dict["iterations"] = self.optimization_state["iteration"]
+        self.output_dict["iterations"] = self.db.parameter_db.optimization_state[
+            "iteration"
+        ]
         if self.save_results and fenics.MPI.rank(fenics.MPI.comm_world) == 0:
             with open(f"{self.result_dir}/history.json", "w", encoding="utf-8") as file:
                 json.dump(self.output_dict, file)
@@ -295,7 +244,6 @@
 
     def __init__(self, db: database.Database, result_dir: str) -> None:
         """Initializes self.
->>>>>>> 942995a8
 
         Args:
             db: The database of the problem.
@@ -311,10 +259,6 @@
             print(generate_output_str(self.db, self.precision), flush=True)
         fenics.MPI.barrier(fenics.MPI.comm_world)
 
-<<<<<<< HEAD
-    def print_to_file(self, solver: _typing.SolutionAlgorithm) -> None:
-        """Saves the output string in a file.
-=======
     def output_summary(self) -> None:
         """Prints the summary in the console."""
         if fenics.MPI.rank(fenics.MPI.comm_world) == 0:
@@ -327,7 +271,6 @@
 
     def __init__(self, db: database.Database, result_dir: str) -> None:
         """Initializes self.
->>>>>>> 942995a8
 
         Args:
             db: The database of the problem.
@@ -340,7 +283,7 @@
     def output(self) -> None:
         """Saves the output string in a file."""
         if fenics.MPI.rank(fenics.MPI.comm_world) == 0:
-            if self.optimization_state["iteration"] == 0:
+            if self.db.parameter_db.optimization_state["iteration"] == 0:
                 file_attr = "w"
             else:
                 file_attr = "a"
@@ -351,31 +294,9 @@
                 file.write(f"{generate_output_str(self.db, self.precision)}\n")
         fenics.MPI.barrier(fenics.MPI.comm_world)
 
-<<<<<<< HEAD
-    def print_console_summary(self, solver: _typing.SolutionAlgorithm) -> None:
-        """Prints the summary in the console.
-
-        Args:
-            solver: The optimization algorithm.
-
-        """
-        if self.verbose and fenics.MPI.rank(fenics.MPI.comm_world) == 0:
-            print(generate_summary_str(solver), flush=True)
-        fenics.MPI.barrier(fenics.MPI.comm_world)
-
-    def print_file_summary(self, solver: _typing.SolutionAlgorithm) -> None:
-        """Save the summary in a file.
-
-        Args:
-            solver: The optimization algorithm.
-
-        """
-        if self.save_txt and fenics.MPI.rank(fenics.MPI.comm_world) == 0:
-=======
     def output_summary(self) -> None:
         """Save the summary in a file."""
         if fenics.MPI.rank(fenics.MPI.comm_world) == 0:
->>>>>>> 942995a8
             with open(f"{self.result_dir}/history.txt", "a", encoding="utf-8") as file:
                 file.write(generate_summary_str(self.db, self.precision))
         fenics.MPI.barrier(fenics.MPI.comm_world)
@@ -384,31 +305,9 @@
 class TempFileManager(IOManager):
     """Class for managing temporary files."""
 
-<<<<<<< HEAD
-    def __init__(self, optimization_problem: op.OptimizationProblem) -> None:
-        """Initializes self.
-
-        Args:
-            optimization_problem: The corresponding optimization problem.
-
-        """
-        self.config = optimization_problem.config
-        self.is_shape_problem = optimization_problem.is_shape_problem
-
-    def clear_temp_files(self, solver: _typing.SolutionAlgorithm) -> None:
-        """Deletes temporary files.
-
-        Args:
-            solver: The optimization algorithm.
-
-        """
-        if self.is_shape_problem:
-            mesh_handler = solver.optimization_variable_abstractions.mesh_handler
-=======
     def post_process(self) -> None:
         """Deletes temporary files."""
         if self.db.parameter_db.problem_type == "shape":
->>>>>>> 942995a8
             if (
                 self.config.getboolean("Mesh", "remesh")
                 and not self.config.getboolean("Debug", "remeshing")
@@ -424,36 +323,10 @@
 class MeshManager(IOManager):
     """Manages the output of meshes."""
 
-<<<<<<< HEAD
-    def __init__(
-        self, optimization_problem: op.OptimizationProblem, result_dir: str
-    ) -> None:
-        """Initializes self.
-
-        Args:
-            optimization_problem: The corresponding optimization problem.
-            result_dir: Path to the directory, where the output is saved to.
-
-        """
-        self.config = optimization_problem.config
-        self.result_dir = result_dir
-
-    def save_optimized_mesh(self, solver: _typing.SolutionAlgorithm) -> None:
-        """Saves a copy of the optimized mesh in Gmsh format.
-
-        Args:
-            solver: The optimization algorithm.
-
-        """
-        if solver.form_handler.is_shape_problem:
-            mesh_handler = solver.optimization_variable_abstractions.mesh_handler
-            if mesh_handler.save_optimized_mesh:
-=======
     def post_process(self) -> None:
         """Saves a copy of the optimized mesh in Gmsh format."""
         if self.db.parameter_db.problem_type == "shape":
             if self.config.getboolean("Output", "save_mesh"):
->>>>>>> 942995a8
                 iomesh.write_out_mesh(
                     self.db.function_db.states[0].function_space().mesh(),
                     self.db.parameter_db.gmsh_file_path,
@@ -482,13 +355,6 @@
         self.save_adjoint = self.config.getboolean("Output", "save_adjoint")
         self.save_gradient = self.config.getboolean("Output", "save_gradient")
 
-<<<<<<< HEAD
-        self.is_control_problem = optimization_problem.is_control_problem
-        self.is_shape_problem = optimization_problem.is_shape_problem
-        self.is_topology_problem = optimization_problem.is_topology_problem
-
-=======
->>>>>>> 942995a8
         self.has_output = self.save_state or self.save_adjoint or self.save_gradient
         self.is_initialized = False
 
@@ -509,13 +375,11 @@
 
     def _initialize_controls_xdmf(self) -> None:
         """Initializes the list of xdmf files for the control variables."""
-<<<<<<< HEAD
-        if self.save_state and (self.is_control_problem or self.is_topology_problem):
-            for i in range(self.form_handler.control_dim):
-=======
-        if self.save_state and self.db.parameter_db.problem_type == "control":
+        if self.save_state and self.db.parameter_db.problem_type in [
+            "control",
+            "topology",
+        ]:
             for i in range(self.db.parameter_db.control_dim):
->>>>>>> 942995a8
                 self.control_xdmf_list.append(
                     self._generate_xdmf_file_strings(
                         self.db.function_db.control_spaces[i], f"control_{i:d}"
@@ -535,13 +399,8 @@
     def _initialize_gradients_xdmf(self) -> None:
         """Initialize the list of xdmf files for the gradients."""
         if self.save_gradient:
-<<<<<<< HEAD
-            for i in range(self.form_handler.control_dim):
-                if self.is_control_problem or self.is_topology_problem:
-=======
             for i in range(self.db.parameter_db.control_dim):
-                if self.db.parameter_db.problem_type == "control":
->>>>>>> 942995a8
+                if self.db.parameter_db.problem_type in ["control", "topology"]:
                     gradient_str = f"gradient_{i:d}"
                 else:
                     gradient_str = "shape_gradient"
@@ -615,13 +474,11 @@
             iteration: The current iteration count.
 
         """
-<<<<<<< HEAD
-        if self.save_state and (self.is_control_problem or self.is_topology_problem):
-            for i in range(self.form_handler.control_dim):
-=======
-        if self.save_state and self.db.parameter_db.problem_type == "control":
+        if self.save_state and self.db.parameter_db.problem_type in [
+            "control",
+            "topology",
+        ]:
             for i in range(len(self.db.function_db.controls)):
->>>>>>> 942995a8
                 self._write_xdmf_step(
                     cast(str, self.control_xdmf_list[i]),
                     self.db.function_db.controls[i],
@@ -713,7 +570,7 @@
         """Saves the variables to xdmf files."""
         self._initialize_xdmf_lists()
 
-        iteration = int(self.optimization_state["iteration"])
+        iteration = int(self.db.parameter_db.optimization_state["iteration"])
 
         self._save_states(iteration)
         self._save_controls(iteration)
