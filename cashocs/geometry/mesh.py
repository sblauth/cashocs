--- conflicted
+++ resolved
@@ -23,13 +23,9 @@
 import configparser
 import functools
 import json
-<<<<<<< HEAD
-import os
 import subprocess  # nosec B404
 import sys
-=======
 import pathlib
->>>>>>> ef7553a4
 import time
 from types import TracebackType
 from typing import Any, Callable, Dict, List, Optional, Type, Union
