--- conflicted
+++ resolved
@@ -121,20 +121,7 @@
     tol = 1.0
 
     for i in range(max_iter + 1):
-<<<<<<< HEAD
-        res = 0.0
-        for j in range(len(u_list)):
-            fenics.assemble(form_list[j], tensor=res_tensor[j])
-            for bc in bcs_list_hom[j]:
-                bc.apply(res_tensor[j])
-
-            # TODO: Include very first solve to adjust absolute tolerance
-            res += pow(res_tensor[j].norm("l2"), 2)
-
-        res = np.sqrt(res)
-=======
-        res = _compute_residual(form_list, res_tensor, bcs_list)
->>>>>>> 02f3285e
+        res = _compute_residual(form_list, res_tensor, bcs_list_hom)
         if i == 0:
             res_0 = res
             tol = atol + rtol * res_0
