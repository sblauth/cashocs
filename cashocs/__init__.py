--- conflicted
+++ resolved
@@ -59,11 +59,8 @@
 from cashocs.nonlinear_solvers import newton_solve
 from cashocs.nonlinear_solvers import picard_iteration
 
-<<<<<<< HEAD
-__version__ = "2.1.1"
-=======
+
 __version__ = "2.2.0-dev"
->>>>>>> a1af5dd5
 
 __citation__ = """
 @Article{Blauth2021cashocs,
