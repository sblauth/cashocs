# Copyright (C) 2020 Sebastian Blauth
#
# This file is part of CASHOCS.
#
# CASHOCS is free software: you can redistribute it and/or modify
# it under the terms of the GNU General Public License as published by
# the Free Software Foundation, either version 3 of the License, or
# (at your option) any later version.
#
# CASHOCS is distributed in the hope that it will be useful,
# but WITHOUT ANY WARRANTY; without even the implied warranty of
# MERCHANTABILITY or FITNESS FOR A PARTICULAR PURPOSE.  See the
# GNU General Public License for more details.
#
# You should have received a copy of the GNU General Public License
# along with CASHOCS.  If not, see <https://www.gnu.org/licenses/>.

"""Implementation of a shape optimization problem.

"""

import json
import os
import sys
import tempfile

import fenics
import numpy as np
from ufl import replace
from ufl.algorithms.estimate_degrees import estimate_total_polynomial_degree

from .methods import CG, GradientDescent, LBFGS
from .._loggers import debug, warning
from .._exceptions import ConfigError, InputError, CashocsException
from .._forms import Lagrangian, ShapeFormHandler
from .._pde_problems import AdjointProblem, ShapeGradientProblem, StateProblem
from .._shape_optimization import ReducedShapeCostFunctional
from ..geometry import _MeshHandler
from ..optimization_problem import OptimizationProblem
from ..utils import _optimization_algorithm_configuration



class ShapeOptimizationProblem(OptimizationProblem):
	r"""A shape optimization problem.

	This class is used to define a shape optimization problem, and to solve
	it subsequently. For a detailed documentation, we refer to the :ref:`tutorial <tutorial_index>`.
	For easier input, when consider single (state or control) variables,
	these do not have to be wrapped into a list.
	Note, that in the case of multiple variables these have to be grouped into
	ordered lists, where state_forms, bcs_list, states, adjoints have to have
	the same order (i.e. ``[y1, y2]`` and ``[p1, p2]``, where ``p1`` is the adjoint of ``y1``
	and so on.
	"""

	def __init__(self, state_forms, bcs_list, cost_functional_form, states,
<<<<<<< HEAD
				 adjoints, boundaries, config=None, shape_scalar_product=None, initial_guess=None,
				 ksp_options=None, adjoint_ksp_options=None):
=======
				 adjoints, boundaries, config=None, initial_guess=None,
				 ksp_options=None, adjoint_ksp_options=None, desired_weights=None):
>>>>>>> 13ffa9d2
		"""This is used to generate all classes and functionalities. First ensures
		consistent input, afterwards, the solution algorithm is initialized.

		Parameters
		----------
		state_forms : ufl.form.Form or list[ufl.form.Form]
			The weak form of the state equation (user implemented). Can be either
			a single UFL form, or a (ordered) list of UFL forms.
		bcs_list : list[dolfin.fem.dirichletbc.DirichletBC] or list[list[dolfin.fem.dirichletbc.DirichletBC]] or dolfin.fem.dirichletbc.DirichletBC or None
			The list of DirichletBC objects describing Dirichlet (essential) boundary conditions.
			If this is ``None``, then no Dirichlet boundary conditions are imposed.
		cost_functional_form : ufl.form.Form or list[ufl.form.Form]
			UFL form of the cost functional.
		states : dolfin.function.function.Function or list[dolfin.function.function.Function]
			The state variable(s), can either be a :py:class:`fenics.Function`, or a list of these.
		adjoints : dolfin.function.function.Function or list[dolfin.function.function.Function]
			The adjoint variable(s), can either be a :py:class:`fenics.Function`, or a (ordered) list of these.
		boundaries : dolfin.cpp.mesh.MeshFunctionSizet
			:py:class:`fenics.MeshFunction` that indicates the boundary markers.
		config : configparser.ConfigParser or None
			The config file for the problem, generated via :py:func:`cashocs.create_config`.
			Alternatively, this can also be ``None``, in which case the default configurations
			are used, except for the optimization algorithm. This has then to be specified
			in the :py:meth:`solve <cashocs.OptimalControlProblem.solve>` method. The
			default is ``None``.
		shape_scalar_product : ufl.form.Form
			The bilinear form for computing the shape gradient (or gradient deformation).
			This has to use :py:class:`fenics.TrialFunction` and :py:class:`fenics.TestFunction`
			objects to define the weak form, which have to be in a :py:class:`fenics.VectorFunctionSpace`
			of continuous, linear Lagrange finite elements. Moreover, this form is required to be
			symmetric.
		initial_guess : list[dolfin.function.function.Function], optional
			List of functions that act as initial guess for the state variables, should be valid input for :py:func:`fenics.assign`.
			Defaults to ``None``, which means a zero initial guess.
		ksp_options : list[list[str]] or list[list[list[str]]] or None, optional
			A list of strings corresponding to command line options for PETSc,
			used to solve the state systems. If this is ``None``, then the direct solver
			mumps is used (default is ``None``).
		adjoint_ksp_options : list[list[str]] or list[list[list[str]]] or None
			A list of strings corresponding to command line options for PETSc,
			used to solve the adjoint systems. If this is ``None``, then the same options
			as for the state systems are used (default is ``None``).
		"""

<<<<<<< HEAD
		OptimizationProblem.__init__(self, state_forms, bcs_list, cost_functional_form, states, adjoints, config, initial_guess, ksp_options, adjoint_ksp_options)
		
=======
		OptimizationProblem.__init__(self, state_forms, bcs_list, cost_functional_form, states, adjoints,
									 config, initial_guess, ksp_options, adjoint_ksp_options, desired_weights)

>>>>>>> 13ffa9d2
		### Initialize the remeshing behavior, and a temp file
		self.do_remesh = self.config.getboolean('Mesh', 'remesh', fallback=False)
		self.temp_dict = None
		if self.do_remesh:

			if not os.path.isfile(os.path.realpath(sys.argv[0])):
				raise CashocsException('Not a valid configuration. The script has to be the first command line argument.')

			try:
				if __IPYTHON__:
					warning('You are running a shape optimization problem with remeshing from ipython. Rather run this using the python command.')
			except NameError:
				pass

			try:
				if not self.states[0].function_space().mesh()._cashocs_generator == 'config':
					raise InputError('cashocs.import_mesh', 'arg', 'You must specify a config file as input for remeshing.')
			except AttributeError:
				raise InputError('cashocs.import_mesh', 'arg', 'You must specify a config file as input for remeshing.')

			if not ('_cashocs_remesh_flag' in sys.argv):
				self.directory = os.path.dirname(os.path.realpath(sys.argv[0]))
				self.__clean_previous_temp_files()
				self.temp_dir = tempfile.mkdtemp(prefix='._cashocs_remesh_temp_', dir=self.directory)
				self.__change_except_hook()
				self.temp_dict = {'temp_dir' : self.temp_dir, 'gmsh_file' : self.config.get('Mesh', 'gmsh_file'),
								  'geo_file' : self.config.get('Mesh', 'geo_file'),
								  'OptimizationRoutine' : {'iteration_counter' : 0, 'gradient_norm_initial' : 0.0},
								  'output_dict' : {}}
				
				if self.use_cost_functional_list:
					self.temp_dict['initial_function_values'] = self.initial_function_values

			else:
				self.temp_dir = sys.argv[-1]
				self.__change_except_hook()
				with open(self.temp_dir + '/temp_dict.json', 'r') as file:
					self.temp_dict = json.load(file)

		### boundaries
		if boundaries.__module__ == 'dolfin.cpp.mesh' and type(boundaries).__name__ == 'MeshFunctionSizet':
			self.boundaries = boundaries
		else:
			raise InputError('cashocs._shape_optimization.shape_optimization_problem.ShapeOptimizationProblem', 'boundaries', 'Not a valid type for boundaries.')
		
		# shape_scalar_product
		if shape_scalar_product is None:
			self.shape_scalar_product = shape_scalar_product
			self.deformation_space = None
			
		else:
			if shape_scalar_product.__module__ == 'ufl.form' and type(shape_scalar_product).__name__ == 'Form':
				if len(shape_scalar_product.arguments()) == 2:
					family = shape_scalar_product.arguments()[0].ufl_function_space().ufl_element().family()
					degree = shape_scalar_product.arguments()[0].ufl_function_space().ufl_element().degree()
					space_0 = shape_scalar_product.arguments()[0].ufl_function_space()
					space_1 = shape_scalar_product.arguments()[1].ufl_function_space()
					
					if family == 'Lagrange' and degree == 1 and space_0 == space_1:
						self.shape_scalar_product = shape_scalar_product
						self.deformation_space = space_0
				else:
					raise InputError('cashocs._shape_optimization.shape_optimization_problem.ShapeOptimizationProblem', 'shape_scalar_product', 'The supplied form must be a bilinear one.')
			else:
				raise InputError('cashocs._shape_optimization.shape_optimization_problem.ShapeOptimizationProblem', 'shape_scalar_product', 'Not a valid type for shape_scalar_product.')
		
		self.form_handler = ShapeFormHandler(self.lagrangian, self.bcs_list, self.states, self.adjoints,
<<<<<<< HEAD
											 self.boundaries, self.config, self.ksp_options, self.adjoint_ksp_options,
											 self.shape_scalar_product, self.deformation_space)
=======
												   self.boundaries, self.config, self.ksp_options, self.adjoint_ksp_options)
		
		if self.do_remesh and not ('_cashocs_remesh_flag' in sys.argv):
			self.temp_dict['Regularization'] = {
				'mu_volume' : self.form_handler.regularization.mu_volume,
				'mu_surface' : self.form_handler.regularization.mu_surface,
				'mu_curvature' : self.form_handler.regularization.mu_curvature,
				'mu_barycenter' : self.form_handler.regularization.mu_barycenter
			}
		
>>>>>>> 13ffa9d2
		self.mesh_handler = _MeshHandler(self)
		
		self.state_spaces = self.form_handler.state_spaces
		self.adjoint_spaces = self.form_handler.adjoint_spaces

		self.state_problem = StateProblem(self.form_handler, self.initial_guess, self.temp_dict)
		self.adjoint_problem = AdjointProblem(self.form_handler, self.state_problem, self.temp_dict)
		self.shape_gradient_problem = ShapeGradientProblem(self.form_handler, self.state_problem, self.adjoint_problem)

		self.reduced_cost_functional = ReducedShapeCostFunctional(self.form_handler, self.state_problem)

		self.gradient = self.shape_gradient_problem.gradient
		self.objective_value = 1.0



	def _erase_pde_memory(self):
		"""Resets the memory of the PDE problems so that new solutions are computed.

		This sets the value of has_solution to False for all relevant PDE problems,
		where memory is stored.

		Returns
		-------
		None
		"""

		self.mesh_handler.bbtree.build(self.mesh_handler.mesh)
		self.form_handler.update_scalar_product()
		self.state_problem.has_solution = False
		self.adjoint_problem.has_solution = False
		self.shape_gradient_problem.has_solution = False



	def solve(self, algorithm=None, rtol=None, atol=None, max_iter=None):
		r"""Solves the optimization problem by the method specified in the config file.

		Parameters
		----------
		algorithm : str or None, optional
			Selects the optimization algorithm. Valid choices are
			``'gradient_descent'`` or ``'gd'`` for a gradient descent method,
			``'conjugate_gradient'``, ``'nonlinear_cg'``, ``'ncg'`` or ``'cg'``
			for nonlinear conjugate gradient methods, and ``'lbfgs'`` or ``'bfgs'`` for
			limited memory BFGS methods. This overwrites the value specified
			in the config file. If this is ``None``, then the value in the
			config file is used. Default is ``None``.
		rtol : float or None, optional
			The relative tolerance used for the termination criterion.
			Overwrites the value specified in the config file. If this
			is ``None``, the value from the config file is taken. Default
			is ``None``.
		atol : float or None, optional
			The absolute tolerance used for the termination criterion.
			Overwrites the value specified in the config file. If this
			is ``None``, the value from the config file is taken. Default
			is ``None``.
		max_iter : int or None, optional
			The maximum number of iterations the optimization algorithm
			can carry out before it is terminated. Overwrites the value
			specified in the config file. If this is ``None``, the value from
			the config file is taken. Default is ``None``.

		Returns
		-------
		None

		Notes
		-----
		If either ``rtol`` or ``atol`` are specified as arguments to the solve
		call, the termination criterion changes to:

		  - a purely relative one (if only ``rtol`` is specified), i.e.,

		  .. math:: || \nabla J(u_k) || \leq \texttt{rtol} || \nabla J(u_0) ||.

		  - a purely absolute one (if only ``atol`` is specified), i.e.,

		  .. math:: || \nabla J(u_K) || \leq \texttt{atol}.

		  - a combined one if both ``rtol`` and ``atol`` are specified, i.e.,

		  .. math:: || \nabla J(u_k) || \leq \texttt{atol} + \texttt{rtol} || \nabla J(u_0) ||
		"""
		
		self.algorithm = _optimization_algorithm_configuration(self.config, algorithm)

		if (rtol is not None) and (atol is None):
			self.config.set('OptimizationRoutine', 'rtol', str(rtol))
			self.config.set('OptimizationRoutine', 'atol', str(0.0))
		elif (atol is not None) and (rtol is None):
			self.config.set('OptimizationRoutine', 'rtol', str(0.0))
			self.config.set('OptimizationRoutine', 'atol', str(atol))
		elif (atol is not None) and (rtol is not None):
			self.config.set('OptimizationRoutine', 'rtol', str(rtol))
			self.config.set('OptimizationRoutine', 'atol', str(atol))

		if max_iter is not None:
			self.config.set('OptimizationRoutine', 'maximum_iterations', str(max_iter))
			
		self._check_for_custom_forms()

		if self.algorithm == 'gradient_descent':
			self.solver = GradientDescent(self)
		elif self.algorithm == 'lbfgs':
			self.solver = LBFGS(self)
		elif self.algorithm == 'conjugate_gradient':
			self.solver = CG(self)
		elif self.algorithm == 'none':
			raise InputError('cashocs.OptimalControlProblem.solve', 'algorithm', 'You did not specify a solution algorithm in your config file. You have to specify one in the solve '
																				 'method. Needs to be one of \'gradient_descent\' (\'gd\'), \'lbfgs\' (\'bfgs\'), '
																				 'or \'conjugate_gradient\' (\'cg\').')
		else:
			raise ConfigError('OptimizationRoutine', 'algorithm', 'Not a valid input. Needs to be one '
																  'of \'gradient_descent\' (\'gd\'), \'lbfgs\' (\'bfgs\'), or \'conjugate_gradient\' (\'cg\').')

		self.solver.run()
		self.solver.post_processing()


	def __change_except_hook(self):
		"""Ensures that temp files are deleted when an exception occurs.

		This modifies the sys.excepthook command so that it also deletes temp files
		(only needed for remeshing)

		Returns
		-------
		None
		"""

		def custom_except_hook(exctype, value, traceback):
			debug('An exception was raised by cashocs, deleting the created temporary files.')
			os.system('rm -r ' + self.temp_dir)
			sys.__excepthook__(exctype, value, traceback)

		sys.excepthook = custom_except_hook



	def __clean_previous_temp_files(self):

		for file in os.listdir(self.directory):
			if file.startswith('._cashocs_remesh_temp_'):
				os.system('rm -r ' + file)



	def compute_shape_gradient(self):
		"""Solves the Riesz problem to determine the shape gradient.

		This can be used for debugging, or code validation.
		The necessary solutions of the state and adjoint systems
		are carried out automatically.

		Returns
		-------
		dolfin.function.function.Function
			The shape gradient.
		"""

		self.shape_gradient_problem.solve()

		return self.gradient
	
	
	
	def supply_shape_derivative(self, shape_derivative):
		"""Overrides the shape derivative of the reduced cost functional.
		
		This allows users to implement their own shape derivative and use cashocs as a
		solver library only.
		
		Parameters
		----------
		shape_derivative : ufl.form.Form
			The shape_derivative of the reduced (!) cost functional w.r.t. controls.

		Returns
		-------
		None
		"""
		
		try:
			if not shape_derivative.__module__ == 'ufl.form' and type(shape_derivative).__name__ == 'Form':
				raise InputError('cashocs._shape_optimization.shape_optimization_problem.ShapeOptimizationProblem.supply_shape_derivative',
								 'shape_derivative', 'shape_derivative have to be a ufl form')
		except:
			raise InputError('cashocs._shape_optimization.shape_optimization_problem.ShapeOptimizationProblem.supply_shape_derivative',
							 'shape_derivative', 'shape_derivative has to be a ufl form')
		
		if len(shape_derivative.arguments()) == 2:
			raise InputError('cashocs._shape_optimization.shape_optimization_problem.ShapeOptimizationProblem.supply_shape_derivative',
							 'shape_derivative', 'Do not use TrialFunction for the shape_derivative.')
		elif len(shape_derivative.arguments()) == 0:
			raise InputError('cashocs._shape_optimization.shape_optimization_problem.ShapeOptimizationProblem.supply_shape_derivative',
							 'shape_derivative', 'The specified shape_derivative must include a TestFunction object.')
		
		if not shape_derivative.arguments()[0].ufl_function_space().ufl_element() == self.form_handler.deformation_space.ufl_element():
			raise InputError('cashocs._shape_optimization.shape_optimization_problem.ShapeOptimizationProblem.supply_shape_derivative',
							 'shape_derivative', 'The TestFunction has to be chosen from the same space as the corresponding adjoint.')
		
		if not shape_derivative.arguments()[0].ufl_function_space() == self.form_handler.deformation_space:
			shape_derivative = replace(shape_derivative, {shape_derivative.arguments()[0] : self.form_handler.test_vector_field})
		
		if self.form_handler.degree_estimation:
			estimated_degree = np.maximum(estimate_total_polynomial_degree(self.form_handler.riesz_scalar_product),
											   estimate_total_polynomial_degree(shape_derivative))
			self.form_handler.assembler = fenics.SystemAssembler(self.form_handler.riesz_scalar_product, shape_derivative, self.form_handler.bcs_shape,
													form_compiler_parameters={'quadrature_degree' : estimated_degree})
		else:
			try:
				self.form_handler.assembler = fenics.SystemAssembler(self.form_handler.riesz_scalar_product, shape_derivative, self.form_handler.bcs_shape)
			except (AssertionError, ValueError):
				estimated_degree = np.maximum(estimate_total_polynomial_degree(self.form_handler.riesz_scalar_product),
											   estimate_total_polynomial_degree(shape_derivative))
				self.form_handler.assembler = fenics.SystemAssembler(self.form_handler.riesz_scalar_product, shape_derivative, self.form_handler.bcs_shape,
													form_compiler_parameters={'quadrature_degree' : estimated_degree})
		
		self.has_custom_derivative = True
	
	
	
	def supply_custom_forms(self, shape_derivative, adjoint_forms, adjoint_bcs_list):
		"""Overrides both adjoint system and shape derivative with user input.
		
		This allows the user to specify both the shape_derivative of the reduced cost functional
		and the corresponding adjoint system, and allows them to use cashocs as a solver.
		
		See Also
		--------
		supply_shape_derivative
		supply_adjoint_forms
		
		Parameters
		----------
		shape_derivative : ufl.form.Form
			The shape derivative of the reduced (!) cost functional.
		adjoint_forms : ufl.form.Form or list[ufl.form.Form]
			The UFL forms of the adjoint system(s).
		adjoint_bcs_list : list[dolfin.fem.dirichletbc.DirichletBC] or list[list[dolfin.fem.dirichletbc.DirichletBC]] or dolfin.fem.dirichletbc.DirichletBC or None
			The list of Dirichlet boundary conditions for the adjoint system(s).

		Returns
		-------
		None
		"""
		
		self.supply_shape_derivative(shape_derivative)
		self.supply_adjoint_forms(adjoint_forms, adjoint_bcs_list)
		
	
	
	def get_vector_field(self):
		"""Returns the TestFunction for defining shape derivatives.
		
		See Also
		--------
		supply_shape_derivative
		
		Returns
		-------
		 : dolfin.function.argument.Argument
			The TestFunction object.
		"""
		
		return self.form_handler.test_vector_field<|MERGE_RESOLUTION|>--- conflicted
+++ resolved
@@ -55,13 +55,8 @@
 	"""
 
 	def __init__(self, state_forms, bcs_list, cost_functional_form, states,
-<<<<<<< HEAD
 				 adjoints, boundaries, config=None, shape_scalar_product=None, initial_guess=None,
-				 ksp_options=None, adjoint_ksp_options=None):
-=======
-				 adjoints, boundaries, config=None, initial_guess=None,
 				 ksp_options=None, adjoint_ksp_options=None, desired_weights=None):
->>>>>>> 13ffa9d2
 		"""This is used to generate all classes and functionalities. First ensures
 		consistent input, afterwards, the solution algorithm is initialized.
 
@@ -106,14 +101,9 @@
 			as for the state systems are used (default is ``None``).
 		"""
 
-<<<<<<< HEAD
-		OptimizationProblem.__init__(self, state_forms, bcs_list, cost_functional_form, states, adjoints, config, initial_guess, ksp_options, adjoint_ksp_options)
-		
-=======
 		OptimizationProblem.__init__(self, state_forms, bcs_list, cost_functional_form, states, adjoints,
 									 config, initial_guess, ksp_options, adjoint_ksp_options, desired_weights)
 
->>>>>>> 13ffa9d2
 		### Initialize the remeshing behavior, and a temp file
 		self.do_remesh = self.config.getboolean('Mesh', 'remesh', fallback=False)
 		self.temp_dict = None
@@ -181,10 +171,6 @@
 				raise InputError('cashocs._shape_optimization.shape_optimization_problem.ShapeOptimizationProblem', 'shape_scalar_product', 'Not a valid type for shape_scalar_product.')
 		
 		self.form_handler = ShapeFormHandler(self.lagrangian, self.bcs_list, self.states, self.adjoints,
-<<<<<<< HEAD
-											 self.boundaries, self.config, self.ksp_options, self.adjoint_ksp_options,
-											 self.shape_scalar_product, self.deformation_space)
-=======
 												   self.boundaries, self.config, self.ksp_options, self.adjoint_ksp_options)
 		
 		if self.do_remesh and not ('_cashocs_remesh_flag' in sys.argv):
@@ -195,7 +181,6 @@
 				'mu_barycenter' : self.form_handler.regularization.mu_barycenter
 			}
 		
->>>>>>> 13ffa9d2
 		self.mesh_handler = _MeshHandler(self)
 		
 		self.state_spaces = self.form_handler.state_spaces
