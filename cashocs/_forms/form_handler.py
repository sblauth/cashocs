--- conflicted
+++ resolved
@@ -95,8 +95,7 @@
     scalar_cost_functional_integrands: List[ufl.Form]
     scalar_cost_functional_integrand_values: List[fenics.Function]
     states: List[fenics.Function]
-<<<<<<< HEAD
-    cost_functional_list: List[types.CostFunctional]
+    cost_functional_list: List[_typing.CostFunctional]
     require_control_constraints: list[bool]
     dg_function_space: fenics.FunctionSpace
     state_dim: int
@@ -104,9 +103,6 @@
     state_spaces: List[fenics.FunctionSpace]
     adjoint_spaces: List[fenics.FunctionSpace]
     dx: fenics.Measure
-=======
-    cost_functional_list: List[_typing.CostFunctional]
->>>>>>> 750d6e84
 
     def __init__(self, optimization_problem: _typing.OptimizationProblem) -> None:
         """Initializes self.
