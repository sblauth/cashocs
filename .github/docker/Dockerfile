FROM mambaorg/micromamba:1-jammy AS test-env

USER root

RUN apt-get update --fix-missing && \
    apt-get install -y libgl1-mesa-dev ffmpeg libsm6 libxext6 curl && \
    apt-get clean && \
    rm -rf /var/lib/apt/lists/*

USER $MAMBA_USER

RUN micromamba install -y -n base -c conda-forge \
      fenics=2019 \
      meshio">=5.3.0" \
      pytest">=7.2.0" \
      gmsh">=4.8" \
<<<<<<< HEAD
      scipy \
      "occt<=7.7.0" \
      coverage">=6.1.0" \
=======
      coverage">=7.1.0" \
>>>>>>> 24d0b5b5
      mpich \
      petsc"<=3.19" \
      python=3.11 && \
   micromamba clean --all --yes

ARG MAMBA_DOCKERFILE_ACTIVATE=1

FROM test-env AS cashocs

COPY --chown=$MAMBA_USER:$MAMBA_USER . /home/mambauser/cashocs

RUN cd /home/mambauser/cashocs && \
    pip install .[all]

RUN cd /home/mambauser/cashocs && \
    python3 -m pytest -vv tests/<|MERGE_RESOLUTION|>--- conflicted
+++ resolved
@@ -14,13 +14,8 @@
       meshio">=5.3.0" \
       pytest">=7.2.0" \
       gmsh">=4.8" \
-<<<<<<< HEAD
       scipy \
-      "occt<=7.7.0" \
-      coverage">=6.1.0" \
-=======
       coverage">=7.1.0" \
->>>>>>> 24d0b5b5
       mpich \
       petsc"<=3.19" \
       python=3.11 && \
