--- conflicted
+++ resolved
@@ -17,12 +17,7 @@
       coverage \
       mpich \
       scipy \
-<<<<<<< HEAD
-      python=3.11 && \
-=======
-      scotch"<7" \
       python=3.12 && \
->>>>>>> f1a02cbe
    micromamba clean --all --yes
 
 ARG MAMBA_DOCKERFILE_ACTIVATE=1
