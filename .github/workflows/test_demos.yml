--- conflicted
+++ resolved
@@ -30,12 +30,8 @@
           gmsh>=4.8
           occt<=7.7.0
           matplotlib
-<<<<<<< HEAD
+          petsc"<=3.19"
           python=3.12
-=======
-          petsc"<=3.19"
-          python=3.11
->>>>>>> 18e9f44a
 
     - name: Install package
       run: |
@@ -74,12 +70,8 @@
           occt<=7.7.0
           mpich
           matplotlib
-<<<<<<< HEAD
+          petsc"<=3.19"
           python=3.12
-=======
-          petsc"<=3.19"
-          python=3.11
->>>>>>> 18e9f44a
 
     - name: Install package
       run: |
