name: Test Demos

on:
  workflow_dispatch:
  schedule:
    - cron: '02 23 * * *'

jobs:
  serial_demos:
    name: Serial demos
    runs-on: ubuntu-latest
    defaults:
      run:
        shell: bash -el {0}
    strategy:
      fail-fast: false

    steps:
    - name: Checkout repository
      uses: actions/checkout@v4.2.2

    - name: Create conda environment
      uses: conda-incubator/setup-miniconda@v3
      with:
<<<<<<< HEAD
        environment-file: .github/micromamba/testenv.yml
        create-args: >-
          fenics=2019
          meshio>=5.3
          pytest
          gmsh>=4.8
          matplotlib
          scipy
          python=3.12
=======
        environment-file: .github/conda/mpich.yml
        miniforge-version: latest
        python-version: 3.12
        activate-environment: test
        auto-activate-base: false
        conda-remove-defaults: true

    - name: Show conda info
      run: conda info

    - name: Show list of all installed packages
      run: conda list
>>>>>>> f1a02cbe

    - name: Install package
      run: |
        pip install .[all]
    
    - name: Run demos
      env: 
        OMP_NUM_THREADS: 2
      run: |
        python3 -m pytest -vv demos/test.py

        
        
  parallel_demos:
    name: Parallel demos
    runs-on: ubuntu-latest
    defaults:
      run:
        shell: bash -el {0}
    strategy:
      fail-fast: false

    steps:
    - name: Checkout repository
      uses: actions/checkout@v4.2.2

    - name: Create conda environment
      uses: conda-incubator/setup-miniconda@v3
      with:
<<<<<<< HEAD
        environment-file: .github/micromamba/testenv.yml
        create-args: >-
          fenics=2019
          meshio>=5.3
          pytest
          gmsh>=4.8
          mpich
          matplotlib
          scipy
          python=3.12
=======
        environment-file: .github/conda/mpich.yml
        miniforge-version: latest
        python-version: 3.12
        activate-environment: test
        auto-activate-base: false
        conda-remove-defaults: true

    - name: Show conda info
      run: conda info

    - name: Show list of all installed packages
      run: conda list
>>>>>>> f1a02cbe

    - name: Install package
      run: |
        pip install .[all]
        
    - name: Run demos in parallel
      env:
        OMP_NUM_THREADS: 1
      run: |
        python3 -m pytest -vv demos/test_mpi.py<|MERGE_RESOLUTION|>--- conflicted
+++ resolved
@@ -22,17 +22,6 @@
     - name: Create conda environment
       uses: conda-incubator/setup-miniconda@v3
       with:
-<<<<<<< HEAD
-        environment-file: .github/micromamba/testenv.yml
-        create-args: >-
-          fenics=2019
-          meshio>=5.3
-          pytest
-          gmsh>=4.8
-          matplotlib
-          scipy
-          python=3.12
-=======
         environment-file: .github/conda/mpich.yml
         miniforge-version: latest
         python-version: 3.12
@@ -45,7 +34,6 @@
 
     - name: Show list of all installed packages
       run: conda list
->>>>>>> f1a02cbe
 
     - name: Install package
       run: |
@@ -75,18 +63,6 @@
     - name: Create conda environment
       uses: conda-incubator/setup-miniconda@v3
       with:
-<<<<<<< HEAD
-        environment-file: .github/micromamba/testenv.yml
-        create-args: >-
-          fenics=2019
-          meshio>=5.3
-          pytest
-          gmsh>=4.8
-          mpich
-          matplotlib
-          scipy
-          python=3.12
-=======
         environment-file: .github/conda/mpich.yml
         miniforge-version: latest
         python-version: 3.12
@@ -99,7 +75,6 @@
 
     - name: Show list of all installed packages
       run: conda list
->>>>>>> f1a02cbe
 
     - name: Install package
       run: |
