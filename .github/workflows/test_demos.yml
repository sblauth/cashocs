--- conflicted
+++ resolved
@@ -28,11 +28,7 @@
           meshio>=5.3.0
           pytest>=7.2.0
           gmsh>=4.8
-<<<<<<< HEAD
           scipy
-          occt<=7.7.0
-=======
->>>>>>> 24d0b5b5
           matplotlib
           petsc<=3.19
           python=3.11
@@ -71,11 +67,7 @@
           meshio>=5.3.0
           pytest>=7.2.0
           gmsh>=4.8
-<<<<<<< HEAD
           scipy
-          occt<=7.7.0
-=======
->>>>>>> 24d0b5b5
           mpich
           matplotlib
           petsc<=3.19
