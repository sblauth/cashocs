--- conflicted
+++ resolved
@@ -7,11 +7,7 @@
 
 [project]
 name = "cashocs"
-<<<<<<< HEAD
-version = "2.7.1"
-=======
 version = "2.8.0-dev"
->>>>>>> d84f9c46
 description = "Computational Adjoint-Based Shape Optimization and Optimal Control Software"
 readme = "README.rst"
 requires-python = ">=3.9"
