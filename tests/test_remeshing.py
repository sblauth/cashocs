--- conflicted
+++ resolved
@@ -122,15 +122,8 @@
     assert pathlib.Path(dir_path + "/temp/history.txt").is_file()
     assert pathlib.Path(dir_path + "/temp/xdmf/adjoint_0.xdmf").is_file()
     assert pathlib.Path(dir_path + "/temp/xdmf/adjoint_0.h5").is_file()
-<<<<<<< HEAD
-
     assert pathlib.Path(dir_path + "/temp/xdmf/state_0.xdmf").is_file()
     assert pathlib.Path(dir_path + "/temp/xdmf/state_0.h5").is_file()
-
-=======
-    assert pathlib.Path(dir_path + "/temp/xdmf/state_0.xdmf").is_file()
-    assert pathlib.Path(dir_path + "/temp/xdmf/state_0.h5").is_file()
->>>>>>> cc337ea6
     assert pathlib.Path(dir_path + "/temp/xdmf/shape_gradient.xdmf").is_file()
     assert pathlib.Path(dir_path + "/temp/xdmf/shape_gradient.h5").is_file()
 
@@ -194,15 +187,8 @@
     assert pathlib.Path(dir_path + "/temp/optimized_mesh.msh").is_file()
     assert pathlib.Path(dir_path + "/temp/xdmf/adjoint_0.xdmf").is_file()
     assert pathlib.Path(dir_path + "/temp/xdmf/adjoint_0.h5").is_file()
-<<<<<<< HEAD
-
     assert pathlib.Path(dir_path + "/temp/xdmf/state_0.xdmf").is_file()
     assert pathlib.Path(dir_path + "/temp/xdmf/state_0.h5").is_file()
-
-=======
-    assert pathlib.Path(dir_path + "/temp/xdmf/state_0.xdmf").is_file()
-    assert pathlib.Path(dir_path + "/temp/xdmf/state_0.h5").is_file()
->>>>>>> cc337ea6
     assert pathlib.Path(dir_path + "/temp/xdmf/shape_gradient.xdmf").is_file()
     assert pathlib.Path(dir_path + "/temp/xdmf/shape_gradient.h5").is_file()
 
@@ -237,10 +223,6 @@
     assert pathlib.Path(dir_path + "/temp/optimized_mesh.msh").is_file()
     assert pathlib.Path(dir_path + "/temp/xdmf/adjoint_0.xdmf").is_file()
     assert pathlib.Path(dir_path + "/temp/xdmf/adjoint_0.h5").is_file()
-<<<<<<< HEAD
-
-=======
->>>>>>> cc337ea6
     assert pathlib.Path(dir_path + "/temp/xdmf/state_0.xdmf").is_file()
     assert pathlib.Path(dir_path + "/temp/xdmf/state_0.h5").is_file()
     assert pathlib.Path(dir_path + "/temp/xdmf/shape_gradient.xdmf").is_file()
@@ -295,6 +277,10 @@
         w_des = rng.rand(1)[0]
         sop = cashocs.ShapeOptimizationProblem(
             e, bcs, [J], u, p, boundaries, config, desired_weights=[w_des]
+tests/test_output.py
+tests/test_remeshing.py
+tests/test_remeshing_parallel.py
+tests/test_shape_optimization.py 
         )
         val = sop.reduced_cost_functional.evaluate()
         assert np.abs(np.abs(val) - w_des) < 1e-14
