# Copyright (C) 2020-2025 Fraunhofer ITWM and Sebastian Blauth
#
# This file is part of cashocs.
#
# cashocs is free software: you can redistribute it and/or modify
# it under the terms of the GNU General Public License as published by
# the Free Software Foundation, either version 3 of the License, or
# (at your option) any later version.
#
# cashocs is distributed in the hope that it will be useful,
# but WITHOUT ANY WARRANTY; without even the implied warranty of
# MERCHANTABILITY or FITNESS FOR A PARTICULAR PURPOSE.  See the
# GNU General Public License for more details.
#
# You should have received a copy of the GNU General Public License
# along with cashocs.  If not, see <https://www.gnu.org/licenses/>.

"""Tests for optimal control problems / algorithms."""

from collections import namedtuple

from fenics import *
import numpy as np
import pytest

import cashocs
from cashocs._exceptions import InputError
from cashocs._exceptions import NotConvergedError


@pytest.fixture
def geometry():
    Geometry = namedtuple("Geometry", "mesh boundaries dx ds")
    mesh, _, boundaries, dx, ds, _ = cashocs.regular_mesh(10)
    geom = Geometry(mesh, boundaries, dx, ds)

    return geom


@pytest.fixture
def CG1(geometry):
    return FunctionSpace(geometry.mesh, "CG", 1)


@pytest.fixture
def y(CG1):
    return Function(CG1)


@pytest.fixture
def p(CG1):
    return Function(CG1)


@pytest.fixture
def u(CG1):
    return Function(CG1)


@pytest.fixture
def F(y, u, p, geometry):
    return dot(grad(y), grad(p)) * geometry.dx - u * p * geometry.dx


@pytest.fixture
def bcs(CG1, geometry):
    return cashocs.create_dirichlet_bcs(
        CG1, Constant(0), geometry.boundaries, [1, 2, 3, 4]
    )


@pytest.fixture
def J(y, y_d, u, geometry):
    alpha = 1e-6
    return cashocs.IntegralFunctional(
        Constant(0.5) * (y - y_d) * (y - y_d) * geometry.dx
        + Constant(0.5 * alpha) * u * u * geometry.dx
    )


@pytest.fixture
def ocp(F, bcs, J, y, u, p, config_ocp):
    return cashocs.OptimalControlProblem(F, bcs, J, y, u, p, config=config_ocp)


@pytest.fixture
def cc():
    return [0, 100]


@pytest.fixture
def ocp_cc(F, bcs, J, y, u, p, config_ocp, cc):
    return cashocs.OptimalControlProblem(
        F, bcs, J, y, u, p, config=config_ocp, control_constraints=cc
    )


def test_control_constraints_handling(geometry, config_ocp, F, bcs, J, y, p, cc):
    cg1_elem = FiniteElement("CG", geometry.mesh.ufl_cell(), 1)
    vcg1_elem = VectorElement("CG", geometry.mesh.ufl_cell(), 1)
    vcg2_elem = VectorElement("CG", geometry.mesh.ufl_cell(), 2)
    real_elem = FiniteElement("R", geometry.mesh.ufl_cell(), 0)
    dg0_elem = FiniteElement("DG", geometry.mesh.ufl_cell(), 0)
    vdg0_elem = VectorElement("DG", geometry.mesh.ufl_cell(), 0)
    dg2_elem = FiniteElement("DG", geometry.mesh.ufl_cell(), 2)
    rt_elem = FiniteElement("RT", geometry.mesh.ufl_cell(), 1)

    mixed_elem = MixedElement([cg1_elem, dg0_elem, vdg0_elem])
    pass_elem = MixedElement([cg1_elem, real_elem, dg0_elem, vcg1_elem, mixed_elem])
    fail_elem1 = MixedElement([mixed_elem, cg1_elem, vdg0_elem, real_elem, rt_elem])
    fail_elem2 = MixedElement([dg2_elem, mixed_elem, cg1_elem, vdg0_elem, real_elem])
    fail_elem3 = MixedElement([mixed_elem, cg1_elem, vcg2_elem, vdg0_elem, real_elem])

    pass_space = FunctionSpace(geometry.mesh, pass_elem)
    pass_control = Function(pass_space)

    fail_space1 = FunctionSpace(geometry.mesh, fail_elem1)
    fail_space2 = FunctionSpace(geometry.mesh, fail_elem2)
    fail_space3 = FunctionSpace(geometry.mesh, fail_elem3)
    fail_control1 = Function(fail_space1)
    fail_control2 = Function(fail_space2)
    fail_control3 = Function(fail_space3)

    cashocs.OptimalControlProblem(
        F, bcs, J, y, pass_control, p, config=config_ocp, control_constraints=cc
    )

    with pytest.raises(InputError):
        cashocs.OptimalControlProblem(
            F, bcs, J, y, fail_control1, p, config=config_ocp, control_constraints=cc
        )
    with pytest.raises(InputError):
        cashocs.OptimalControlProblem(
            F, bcs, J, y, fail_control2, p, config=config_ocp, control_constraints=cc
        )
    with pytest.raises(InputError):
        cashocs.OptimalControlProblem(
            F, bcs, J, y, fail_control3, p, config=config_ocp, control_constraints=cc
        )


def test_control_gradient(rng, ocp, u):
    assert cashocs.verification.control_gradient_test(ocp, rng=rng) > 1.9
    assert cashocs.verification.control_gradient_test(ocp, [u], rng=rng) > 1.9


def test_control_gd(ocp):
    ocp.solve(algorithm="gd", rtol=1e-2, atol=0.0, max_iter=46)
    assert ocp.solver.relative_norm <= ocp.solver.rtol


@pytest.fixture
def set_cg_tolerances(config_ocp):
    cg_method = config_ocp.get("AlgoCG", "cg_method")
    iterations = {"FR": "20", "PR": "25", "HS": "27", "DY": "9", "HZ": "27"}
    config_ocp.set("OptimizationRoutine", "max_iter", iterations[cg_method])


def test_conjugate_gradient_solver(setup_cg_method, set_cg_tolerances, ocp):
    print(ocp.db.config.get("AlgoCG", "cg_method"))
    print(ocp.db.config.get("OptimizationRoutine", "max_iter"))
    ocp.solve(algorithm="ncg", rtol=1e-2, atol=0.0)
    assert ocp.solver.relative_norm <= ocp.solver.rtol


def test_control_cg_restart_periodic(ocp):
    ocp.config.set("AlgoCG", "cg_method", "DY")
    ocp.config.set("AlgoCG", "cg_periodic_restart", "True")
    ocp.config.set("AlgoCG", "cg_periodic_its", "5")
    ocp.solve(algorithm="ncg", rtol=1e-2, atol=0.0, max_iter=10)
    assert ocp.solver.relative_norm <= ocp.solver.rtol


def test_control_cg_restart_relative(ocp):
    ocp.config.set("AlgoCG", "cg_method", "DY")
    ocp.config.set("AlgoCG", "cg_relative_restart", "True")
    ocp.config.set("AlgoCG", "cg_restart_tol", "1.0")
    ocp.solve(algorithm="ncg", rtol=1e-2, atol=0.0, max_iter=24)
    assert ocp.solver.relative_norm <= ocp.solver.rtol


def test_control_bfgs(ocp):
    ocp.solve(algorithm="bfgs", rtol=1e-2, atol=0.0, max_iter=7)
    assert ocp.solver.relative_norm <= ocp.solver.rtol


def test_control_bfgs_restarted(ocp):
    ocp.config.set("AlgoLBFGS", "bfgs_periodic_restart", "2")
    ocp.solve(algorithm="bfgs", rtol=1e-2, atol=0.0, max_iter=17)
    assert ocp.solver.relative_norm <= ocp.solver.rtol


def test_newton_solver(setup_newton_method, ocp):
    ocp.solve(algorithm="newton", rtol=1e-2, atol=0.0, max_iter=2)
    assert ocp.solver.relative_norm <= 1e-6


def test_control_gd_cc(ocp_cc, cc):
    ocp_cc.solve(algorithm="gd", rtol=1e-2, atol=0.0, max_iter=22)
    assert ocp_cc.solver.relative_norm <= ocp_cc.solver.rtol
    assert np.all(ocp_cc.db.function_db.controls[0].vector()[:] >= cc[0])
    assert np.all(ocp_cc.db.function_db.controls[0].vector()[:] <= cc[1])


@pytest.fixture
def set_cg_tolerances_constrained(config_ocp):
    cg_method = config_ocp.get("AlgoCG", "cg_method")
    iterations = {"FR": "47", "PR": "24", "HS": "30", "DY": "9", "HZ": "37"}
    config_ocp.set("OptimizationRoutine", "max_iter", iterations[cg_method])


def test_conjugate_gradient_solver_constrained(
    setup_cg_method, set_cg_tolerances_constrained, ocp_cc, cc
):
    ocp_cc.solve(algorithm="ncg", rtol=1e-2, atol=0.0)
    assert ocp_cc.solver.relative_norm <= ocp_cc.solver.rtol
    assert np.all(ocp_cc.db.function_db.controls[0].vector()[:] >= cc[0])
    assert np.all(ocp_cc.db.function_db.controls[0].vector()[:] <= cc[1])


def test_control_lbfgs_cc(ocp_cc, cc):
    ocp_cc.solve(algorithm="bfgs", rtol=1e-2, atol=0.0, max_iter=11)
    assert ocp_cc.solver.relative_norm <= ocp_cc.solver.rtol
    assert np.all(ocp_cc.db.function_db.controls[0].vector()[:] >= cc[0])
    assert np.all(ocp_cc.db.function_db.controls[0].vector()[:] <= cc[1])


def test_newton_solver_constrained(setup_newton_method, ocp_cc, cc):
    ocp_cc.solve(algorithm="newton", rtol=1e-2, atol=0.0, max_iter=9)
    assert ocp_cc.solver.relative_norm <= ocp_cc.solver.rtol
    assert np.all(ocp_cc.db.function_db.controls[0].vector()[:] >= cc[0])
    assert np.all(ocp_cc.db.function_db.controls[0].vector()[:] <= cc[1])


def test_custom_supply_control(CG1, geometry, y, u, p, y_d, rng, bcs, ocp):
    adjoint_form = (
        inner(grad(p), grad(TestFunction(CG1))) * geometry.dx
        - (y - y_d) * TestFunction(CG1) * geometry.dx
    )
    dJ = (
        Constant(1e-6) * u * TestFunction(CG1) * geometry.dx
        + TestFunction(CG1) * p * geometry.dx
    )

    ocp.supply_custom_forms(dJ, adjoint_form, bcs)

    assert cashocs.verification.control_gradient_test(ocp, rng=rng) > 1.9


def test_scalar_norm_optimization(rng, config_ocp, y, geometry, F, bcs, u, p):
    config_ocp.set("OptimizationRoutine", "algorithm", "bfgs")
    config_ocp.set("OptimizationRoutine", "rtol", "1e-3")

    u.vector().vec().set(1e-3)
    u.vector().apply("")

    norm_y = y * y * geometry.dx
    tracking_goal = rng.uniform(0.25, 0.75)
    J = cashocs.ScalarTrackingFunctional(norm_y, tracking_goal)
    config_ocp.set("LineSearch", "initial_stepsize", "4e3")
    ocp = cashocs.OptimalControlProblem(F, bcs, J, y, u, p, config=config_ocp)
    ocp.solve(algorithm="bfgs", rtol=1e-3)

    assert 0.5 * pow(assemble(norm_y) - tracking_goal, 2) < 1e-15

    assert cashocs.verification.control_gradient_test(ocp, rng=rng) > 1.9


def test_scalar_tracking_weight(rng, geometry, config_ocp, F, bcs, y, u, p):
    u.vector().vec().set(1e-3)
    u.vector().apply("")

    norm_y = y * y * geometry.dx
    tracking_goal = rng.uniform(0.25, 0.75)
    weight = rng.uniform(0.1, 1e1)
    J = cashocs.ScalarTrackingFunctional(norm_y, tracking_goal, weight=1.0)
    config_ocp.set("LineSearch", "initial_stepsize", "4e3")

    test_ocp = cashocs.OptimalControlProblem(F, bcs, J, y, u, p, config=config_ocp)
    test_ocp.compute_state_variables()
    initial_function_value = 0.5 * pow(assemble(norm_y) - tracking_goal, 2)
    assert cashocs.verification.control_gradient_test(test_ocp, rng=rng) > 1.9

    J = cashocs.ScalarTrackingFunctional(
        norm_y, tracking_goal, weight=weight / initial_function_value
    )

    test_ocp = cashocs.OptimalControlProblem(F, bcs, J, y, u, p, config=config_ocp)
    test_ocp.compute_state_variables()
    val = test_ocp.reduced_cost_functional.evaluate()
    assert np.abs(val - weight) < 1e-15


def test_scalar_multiple_norms(rng, config_ocp, geometry, F, bcs, y, u, p):
    config_ocp.set("OptimizationRoutine", "algorithm", "bfgs")
    config_ocp.set("OptimizationRoutine", "rtol", "1e-6")
    config_ocp.set("OptimizationRoutine", "max_iter", "500")

    u.vector().vec().set(40.0)
    u.vector().apply("")

    norm_y = y * y * geometry.dx
    norm_u = u * u * geometry.dx
    tracking_goals = [0.24154615814336944, 1554.0246268346273]
    J_y = cashocs.ScalarTrackingFunctional(norm_y, tracking_goals[0])
    J_u = cashocs.ScalarTrackingFunctional(norm_u, tracking_goals[1])
    J = [J_y, J_u]
    config_ocp.set("LineSearch", "initial_stepsize", "1e-4")

    test_ocp = cashocs.OptimalControlProblem(F, bcs, J, y, u, p, config=config_ocp)
    test_ocp.solve(algorithm="bfgs", rtol=1e-6, max_iter=500)

    assert 0.5 * pow(assemble(norm_y) - tracking_goals[0], 2) < 1e-2
    assert 0.5 * pow(assemble(norm_u) - tracking_goals[1], 2) < 1e-4

    assert cashocs.verification.control_gradient_test(test_ocp, rng=rng) > 1.9


def test_different_spaces(config_ocp):
    config_ocp.set("OptimizationRoutine", "algorithm", "bfgs")

    parameters["ghost_mode"] = "shared_vertex"
    mesh, subdomains, boundaries, dx, ds, dS = cashocs.regular_mesh(10)
    V = FunctionSpace(mesh, "CG", 1)
    W = FunctionSpace(mesh, "DG", 1)

    y = Function(V)
    p = Function(W)
    u = Function(V)

    n = FacetNormal(mesh)
    h = CellDiameter(mesh)
    h_avg = (h("+") + h("-")) / 2
    flux = 1 / 2 * (inner(grad(u)("+") + grad(u)("-"), n("+")))
    alpha = 1e3
    gamma = 1e3
    e = (
        dot(grad(p), grad(y)) * dx
        - dot(avg(grad(p)), jump(y, n)) * dS
        - dot(jump(p, n), avg(grad(y))) * dS
        + Constant(alpha) / h_avg * dot(jump(p, n), jump(y, n)) * dS
        - dot(grad(p), y * n) * ds
        - dot(p * n, grad(y)) * ds
        + (Constant(gamma) / h) * p * y * ds
        - u * p * dx
    )

    bcs = cashocs.create_dirichlet_bcs(V, Constant(0), boundaries, [1, 2, 3, 4])

    lambd = 1e-6
    y_d = Expression("sin(2*pi*x[0])*sin(2*pi*x[1])", degree=1)

    J = cashocs.IntegralFunctional(
        Constant(0.5) * (y - y_d) * (y - y_d) * dx + Constant(0.5 * lambd) * u * u * dx
    )

    ocp = cashocs.OptimalControlProblem(e, bcs, J, y, u, p, config_ocp)
    ocp.solve(algorithm="bfgs")
    assert ocp.solver.relative_norm <= ocp.solver.rtol

    parameters["ghost_mode"] = "none"


def test_nonlinear_state_eq(rng, CG1, geometry, y, u, p, config_ocp, bcs, J):
    initial_guess = Function(CG1)
    F = (
        dot(grad(y), grad(p)) * geometry.dx
        + pow(y, 3) * p * geometry.dx
        - u * p * geometry.dx
    )
    config_ocp.set("StateSystem", "is_linear", "False")
    ocp = cashocs.OptimalControlProblem(
        F, bcs, J, y, u, p, config=config_ocp, initial_guess=[initial_guess]
    )
    assert cashocs.verification.control_gradient_test(ocp, rng=rng) > 1.9


def test_riesz_scalar_products(rng, CG1, geometry, config_ocp, F, bcs, J, y, u, p):
    riesz_scalar_product = TrialFunction(CG1) * TestFunction(CG1) * geometry.dx
    ocp = cashocs.OptimalControlProblem(
        F,
        bcs,
        J,
        y,
        u,
        p,
        config=config_ocp,
        riesz_scalar_products=riesz_scalar_product,
    )
    assert cashocs.verification.control_gradient_test(ocp, rng=rng) > 1.9

    ocp = cashocs.OptimalControlProblem(
        F,
        bcs,
        J,
        y,
        u,
        p,
        config=config_ocp,
        riesz_scalar_products=[riesz_scalar_product],
    )
    assert cashocs.verification.control_gradient_test(ocp, rng=rng) > 1.9


def test_callbacks(ocp, u, CG1):
    def pre_function():
        u.vector().vec().set(1.0)
        u.vector().apply("")

    def post_function():
        u.vector().vec().set(-1.0)
        u.vector().apply("")

    grad = Function(CG1)
    grad.vector().vec().aypx(0.0, ocp.compute_gradient()[0].vector().vec())
    grad.vector().apply("")

    ocp.inject_pre_post_callback(pre_function, post_function)
    assert ocp.db.callback.pre_callback == pre_function
    assert ocp.db.callback.post_callback == post_function

    ocp.compute_state_variables()
    assert np.max(np.abs(u.vector()[:] - 1.0)) < 1e-15

    injected_grad = ocp.compute_gradient()
    assert np.max(np.abs(u.vector()[:] - (-1.0))) < 1e-15

    assert np.max(np.abs(grad.vector()[:] - injected_grad[0].vector()[:])) > 1e-3


def test_scaling_control(rng, F, bcs, y, u, p, y_d, config_ocp, geometry):
    u.vector().vec().set(1e-2)
    u.vector().apply("")

    J1 = cashocs.IntegralFunctional(Constant(0.5) * (y - y_d) * (y - y_d) * geometry.dx)
    J2 = cashocs.IntegralFunctional(Constant(0.5) * u * u * geometry.dx)
    J_list = [J1, J2]

    desired_weights = rng.rand(2).tolist()
    summ = sum(desired_weights)

    test_ocp = cashocs.OptimalControlProblem(
        F, bcs, J_list, y, u, p, config=config_ocp, desired_weights=desired_weights
    )
    val = test_ocp.reduced_cost_functional.evaluate()

    assert abs(val - summ) < 1e-14
    assert abs(J_list[0].evaluate() - desired_weights[0]) < 1e-14
    assert abs(J_list[1].evaluate() - desired_weights[1]) < 1e-14

    assert cashocs.verification.control_gradient_test(test_ocp, rng=rng) > 1.9


def test_scaling_scalar_only(rng, F, bcs, y, u, p, config_ocp, geometry):
    u.vector().vec().set(40.0)
    u.vector().apply("")

    norm_y = y * y * geometry.dx
    norm_u = u * u * geometry.dx
    tracking_goals = [0.24154615814336944, 1554.0246268346273]
    J_y = cashocs.ScalarTrackingFunctional(norm_y, tracking_goals[0])
    J_u = cashocs.ScalarTrackingFunctional(norm_u, tracking_goals[1])
    J = [J_y, J_u]

    desired_weights = rng.rand(2).tolist()
    summ = sum(desired_weights)

    test_ocp = cashocs.OptimalControlProblem(
        F,
        bcs,
        J,
        y,
        u,
        p,
        config=config_ocp,
        desired_weights=desired_weights,
    )
    val = test_ocp.reduced_cost_functional.evaluate()

    assert abs(val - summ) < 1e-14

    assert cashocs.verification.control_gradient_test(test_ocp, rng=rng) > 1.9


def test_scaling_scalar_and_single_cost(
    rng, F, bcs, y, u, p, y_d, config_ocp, geometry
):
    u.vector().vec().set(40.0)
    u.vector().apply("")

    norm_y = y * y * geometry.dx
    norm_u = u * u * geometry.dx
    tracking_goals = [0.24154615814336944, 1554.0246268346273]
    J = cashocs.IntegralFunctional(
        Constant(0.5) * (y - y_d) * (y - y_d) * geometry.dx
        + Constant(0.5 * 1e-6) * u * u * geometry.dx
    )
    J_y = cashocs.ScalarTrackingFunctional(norm_y, tracking_goals[0])
    J_u = cashocs.ScalarTrackingFunctional(norm_u, tracking_goals[1])
    J_test = [J, J_y, J_u]

    desired_weights = rng.rand(3).tolist()
    summ = sum(desired_weights)

    test_ocp = cashocs.OptimalControlProblem(
        F,
        bcs,
        J_test,
        y,
        u,
        p,
        config=config_ocp,
        desired_weights=desired_weights,
    )
    val = test_ocp.reduced_cost_functional.evaluate()

    assert abs(val - summ) < 1e-14

    assert cashocs.verification.control_gradient_test(test_ocp, rng=rng) > 1.9


def test_scaling_all(rng, F, bcs, y, u, p, y_d, config_ocp, geometry):
    u.vector().vec().set(40.0)
    u.vector().apply("")

    norm_y = y * y * geometry.dx
    norm_u = u * u * geometry.dx
    tracking_goals = [0.24154615814336944, 1554.0246268346273]
    J_y = cashocs.ScalarTrackingFunctional(norm_y, tracking_goals[0])
    J_u = cashocs.ScalarTrackingFunctional(norm_u, tracking_goals[1])
    J1 = cashocs.IntegralFunctional(Constant(0.5) * (y - y_d) * (y - y_d) * geometry.dx)
    J2 = cashocs.IntegralFunctional(Constant(0.5) * u * u * geometry.dx)
    J_list = [J1, J2, J_y, J_u]

    desired_weights = rng.rand(4).tolist()
    summ = sum(desired_weights)

    test_ocp = cashocs.OptimalControlProblem(
        F,
        bcs,
        J_list,
        y,
        u,
        p,
        config=config_ocp,
        desired_weights=desired_weights,
    )
    val = test_ocp.reduced_cost_functional.evaluate()

    assert abs(val - summ) < 1e-14

    assert cashocs.verification.control_gradient_test(test_ocp, rng=rng) > 1.9


def test_iterative_gradient(rng, ocp):
    ocp.config.set("OptimizationRoutine", "gradient_method", "iterative")
    assert ocp.gradient_test(rng=rng) > 1.9
    assert ocp.gradient_test(rng=rng) > 1.9
    assert ocp.gradient_test(rng=rng) > 1.9


def test_small_stepsize1(ocp):
    ocp.config.set("LineSearch", "initial_stepsize", "1e-8")
    with pytest.raises(NotConvergedError) as e_info:
        ocp.solve(algorithm="gd", rtol=1e-2, atol=0.0, max_iter=2)
    assert "Armijo rule failed." in str(e_info.value)


def test_control_bcs(rng, geometry, CG1, F, bcs, J, y, u, p, config_ocp):
    value = rng.rand()
    control_bcs_list = cashocs.create_dirichlet_bcs(
        CG1, Constant(value), geometry.boundaries, [1, 2, 3, 4]
    )
    ocp = cashocs.OptimalControlProblem(
        F, bcs, J, y, u, p, config=config_ocp, control_bcs_list=control_bcs_list
    )
    ocp.solve(algorithm="bfgs", rtol=1e-2, atol=0.0, max_iter=9)
    assert np.sqrt(assemble(pow(u - value, 2) * geometry.ds)) < 1e-15
    assert ocp.solver.relative_norm <= ocp.solver.rtol


def test_safeguard_gd(ocp):
    ocp.config.set("LineSearch", "safeguard_stepsize", "True")
    ocp.solve(algorithm="bfgs", rtol=1e-2, atol=0.0, max_iter=50)
    assert ocp.solver.relative_norm <= ocp.solver.rtol


@pytest.mark.parametrize(
    "polynomial_model, iterations", [("cubic", 42), ("quadratic", 44)]
)
def test_polynomial_stepsize(ocp, polynomial_model, iterations):
    ocp.config.set("LineSearch", "method", "polynomial")
    ocp.config.set("LineSearch", "polynomial_model", polynomial_model)
    ocp.solve(algorithm="gd", rtol=1e-2, atol=0.0, max_iter=iterations)
    assert ocp.solver.relative_norm <= ocp.solver.rtol


def test_damped_bfgs(geometry, y, p, bcs, config_ocp):
    U = FunctionSpace(geometry.mesh, "CG", 1)
    u0 = Function(U)
    u1 = Function(U)

    u0.vector().vec().set(-0.5)
    u0.vector().apply("")
    u1.vector().vec().set(-0.5)
    u1.vector().apply("")

    F = y * p * geometry.dx

    J = cashocs.IntegralFunctional(
        (20 + (u0**2 - 10 * cos(2 * np.pi * u0)) + (u1**2 - 10 * cos(2 * np.pi * u1)))
        * geometry.dx
    )

    config_ocp.set("LineSearch", "initial_stepsize", "1e-2")
    config_ocp.set("OptimizationRoutine", "rtol", "1e-7")
    with pytest.raises(NotConvergedError) as e_info:
        config_ocp.set("AlgoLBFGS", "damped", "False")
        ocp = cashocs.OptimalControlProblem(
            F, bcs, J, y, [u0, u1], p, config=config_ocp
        )
        ocp.solve()
        MPI.barrier(MPI.comm_world)
        assert "Armijo rule failed." in str(e_info)

    u0.vector().vec().set(-0.5)
    u0.vector().apply("")
    u1.vector().vec().set(-0.5)
    u1.vector().apply("")
    config_ocp.set("AlgoLBFGS", "damped", "True")
    ocp = cashocs.OptimalControlProblem(F, bcs, J, y, [u0, u1], p, config=config_ocp)
    ocp.solve()
    MPI.barrier(MPI.comm_world)

    assert ocp.solver.relative_norm <= ocp.solver.rtol


def test_optimal_control_with_custom_preconditioner(geometry, config_ocp):
    mesh = geometry.mesh
    dx = geometry.dx

    v_elem = VectorElement("CG", mesh.ufl_cell(), 2)
    p_elem = FiniteElement("CG", mesh.ufl_cell(), 1)
    V = FunctionSpace(mesh, v_elem * p_elem)
    W = VectorFunctionSpace(mesh, "CG", 1)

    up = Function(V)
    u, p = split(up)
    vq = Function(V)
    v, q = split(vq)
    c = Function(W)

    F = (
        inner(grad(u), grad(v)) * dx
        - p * div(v) * dx
        - q * div(u) * dx
        - dot(c, v) * dx
    )

    def pressure_point(x, on_boundary):
        return near(x[0], 0) and near(x[1], 0)

    bcs = cashocs.create_dirichlet_bcs(
        V.sub(0), Constant((0, 0)), geometry.boundaries, [1, 2, 3]
    )
    lid_velocity = Expression(("4*x[0]*(1-x[0])", "0.0"), degree=2)
    bcs += cashocs.create_dirichlet_bcs(V.sub(0), lid_velocity, geometry.boundaries, 4)
    bcs += [DirichletBC(V.sub(1), Constant(0), pressure_point, method="pointwise")]
    u_d = Expression(
        (
            "sqrt(pow(x[0], 2) + pow(x[1], 2))*cos(2*pi*x[1])",
            "-sqrt(pow(x[0], 2) + pow(x[1], 2))*sin(2*pi*x[0])",
        ),
        degree=2,
    )
    J = cashocs.IntegralFunctional(Constant(0.5) * dot(u - u_d, u - u_d) * dx)

    u_, p_ = TrialFunctions(V)
    v_, q_ = TestFunctions(V)
    pc_form = inner(grad(u_), grad(v_)) * dx + p_ * q_ * dx

    ksp_options = {
        "ksp_type": "minres",
        "ksp_max_it": 90,
        "ksp_rtol": 1e-10,
        "ksp_atol": 1e-30,
        "pc_type": "fieldsplit",
        "pc_fieldsplit_type": "additive",
        "fieldsplit_0_ksp_type": "preonly",
        "fieldsplit_0_pc_type": "hypre",
        "fieldsplit_0_pc_hypre_type": "boomeramg",
        "fieldsplit_1_ksp_type": "preonly",
        "fieldsplit_1_pc_type": "jacobi",
    }

    ocp = cashocs.OptimalControlProblem(
        F,
        bcs,
        J,
        up,
        c,
        vq,
        config=config_ocp,
        preconditioner_forms=pc_form,
        ksp_options=ksp_options,
    )
    ocp.solve(rtol=1e-2, max_iter=38)


def test_snes(F, bcs, J, y, u, p, config_ocp):
    config_ocp.set("StateSystem", "is_linear", "False")
    config_ocp.set("StateSystem", "backend", "petsc")

    ocp = cashocs.OptimalControlProblem(F, bcs, J, y, u, p, config=config_ocp)
    ocp.solve(algorithm="bfgs", rtol=1e-2, atol=0.0, max_iter=17)
    assert ocp.solver.relative_norm <= ocp.solver.rtol


def test_pseudo_time_stepping(F, bcs, J, y, u, p, config_ocp):
    config_ocp.set("StateSystem", "is_linear", "False")
    config_ocp.set("StateSystem", "backend", "petsc")

    ksp_options = {
        "ts_type": "beuler",
        "ts_max_steps": 100,
        "ts_dt": 1e-1,
        "snes_type": "ksponly",
        "ksp_type": "preonly",
        "pc_type": "lu",
    }

    ocp = cashocs.OptimalControlProblem(
        F, bcs, J, y, u, p, config=config_ocp, ksp_options=ksp_options
    )
    ocp.solve(algorithm="bfgs", rtol=1e-2, atol=0.0, max_iter=17)
    assert ocp.solver.relative_norm <= ocp.solver.rtol


def test_adjoint_linearizations(geometry, config_ocp):
    mesh = geometry.mesh
    dx = geometry.dx

    v_elem = VectorElement("CG", mesh.ufl_cell(), 2)
    p_elem = FiniteElement("CG", mesh.ufl_cell(), 1)
    V = FunctionSpace(mesh, v_elem * p_elem)
    W = VectorFunctionSpace(mesh, "CG", 1)

    up = Function(V)
    u, p = split(up)
    vq = Function(V)
    v, q = split(vq)
    c = Function(W)

    F = (
        inner(grad(u), grad(v)) * dx
        + dot(grad(u) * u, v) * dx
        - p * div(v) * dx
        - q * div(u) * dx
        - dot(c, v) * dx
    )

    def pressure_point(x, on_boundary):
        return near(x[0], 0) and near(x[1], 0)

    bcs = cashocs.create_dirichlet_bcs(
        V.sub(0), Constant((0, 0)), geometry.boundaries, [1, 2, 3]
    )
    lid_velocity = Expression(("4*x[0]*(1-x[0])", "0.0"), degree=2)
    bcs += cashocs.create_dirichlet_bcs(V.sub(0), lid_velocity, geometry.boundaries, 4)
    bcs += [DirichletBC(V.sub(1), Constant(0), pressure_point, method="pointwise")]
    u_d = Expression(
        (
            "sqrt(pow(x[0], 2) + pow(x[1], 2))*cos(2*pi*x[1])",
            "-sqrt(pow(x[0], 2) + pow(x[1], 2))*sin(2*pi*x[0])",
        ),
        degree=2,
    )
    J = cashocs.IntegralFunctional(Constant(0.5) * dot(u - u_d, u - u_d) * dx)

    u_, p_ = TrialFunctions(V)
    v_, q_ = TestFunctions(V)
    dF = (
        inner(grad(u_), grad(v_)) * dx
        + dot(grad(u_) * u, v_) * dx
        - p_ * div(v_) * dx
        - q_ * div(u_) * dx
    )

    ksp_options = {
        "snes_type": "newtonls",
        "snes_max_it": 100,
        "snes_monitor": None,
        "snes_converged_reason": None,
        "snes_linesearch_type": "basic",
        "snes_rtol": 1e-6,
        "snes_atol": 1e-30,
        "ksp_type": "fgmres",
        "ksp_max_it": 2000,
        "ksp_rtol": 1e-3,
        "ksp_atol": 1e-30,
        "ksp_converged_reason": None,
        "pc_type": "fieldsplit",
        "pc_fieldsplit_type": "schur",
        "pc_fieldsplit_schur_fact_type": "full",
        "pc_fieldsplit_schur_precondition": "selfp",
        "fieldsplit_0_ksp_type": "preonly",
        "fieldsplit_0_pc_type": "hypre",
        "fieldsplit_0_pc_hypre_type": "boomeramg",
        "fieldsplit_1_ksp_type": "preonly",
        "fieldsplit_1_pc_type": "hypre",
        "fieldsplit_1_pc_hypre_type": "boomeramg",
    }

    config_ocp.set("StateSystem", "backend", "petsc")
    config_ocp.set("StateSystem", "is_linear", "False")
    config_ocp.set("StateSystem", "use_adjoint_linearizations", "True")

    ocp = cashocs.OptimalControlProblem(
        F,
        bcs,
        J,
        up,
        c,
        vq,
        config=config_ocp,
        newton_linearizations=dF,
        ksp_options=ksp_options,
    )
    # ocp.compute_adjoint_variables()
<<<<<<< HEAD
    ocp.solve(rtol=1e-2, max_iter=47)
=======
    ocp.solve(rtol=1e-2, max_iter=50)
>>>>>>> 8a450b75
<|MERGE_RESOLUTION|>--- conflicted
+++ resolved
@@ -827,8 +827,4 @@
         ksp_options=ksp_options,
     )
     # ocp.compute_adjoint_variables()
-<<<<<<< HEAD
-    ocp.solve(rtol=1e-2, max_iter=47)
-=======
-    ocp.solve(rtol=1e-2, max_iter=50)
->>>>>>> 8a450b75
+    ocp.solve(rtol=1e-2, max_iter=50)