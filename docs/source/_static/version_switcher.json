[
    {
        "name": "dev",
        "version": "dev",
        "url": "https://cashocs.readthedocs.io/en/latest/"
    },
    {
        "name": "2.7 (stable)",
<<<<<<< HEAD
        "version": "2.7.1",
=======
        "version": "2.7.0",
>>>>>>> d84f9c46
        "url": "https://cashocs.readthedocs.io/en/stable/",
        "preferred": true
    },
    {
        "name": "2.6",
        "version": "2.6.1",
        "url": "https://cashocs.readthedocs.io/en/v2.6.1/"
    },
    {
        "name": "2.5",
        "version": "2.5.1",
        "url": "https://cashocs.readthedocs.io/en/v2.5.1/"
    },
    {
        "name": "2.4",
        "version": "2.4.3",
        "url": "https://cashocs.readthedocs.io/en/v2.4.3/"
    },
    {
        "name": "2.3",
        "version": "2.3.3",
        "url": "https://cashocs.readthedocs.io/en/v2.3.3/"
    },
    {
        "name": "2.2",
        "version": "2.2.0",
        "url": "https://cashocs.readthedocs.io/en/v2.2.0/"
    },
    {
        "name": "2.1",
        "version": "2.1.4",
        "url": "https://cashocs.readthedocs.io/en/v2.1.4/"
    },
    {
        "name": "2.0",
        "version": "2.0.14",
        "url": "https://cashocs.readthedocs.io/en/v2.0.14/"
    },
    {
        "name": "1.8",
        "version": "1.8.12",
        "url": "https://cashocs.readthedocs.io/en/v1.8.12/"
    },
    {
        "version": "1.7",
        "url": "https://cashocs.readthedocs.io/en/v1.7.8/"
    },
    {
        "version": "1.6",
        "url": "https://cashocs.readthedocs.io/en/v1.6.1/"
    },
    {
        "version": "1.5",
        "url": "https://cashocs.readthedocs.io/en/v1.5.15/"
    },
    {
        "version": "1.4",
        "url": "https://cashocs.readthedocs.io/en/v1.4.8/"
    },
    {
        "version": "1.3",
        "url": "https://cashocs.readthedocs.io/en/v1.3.4/"
    },
    {
        "version": "1.2",
        "url": "https://cashocs.readthedocs.io/en/v1.2.1/"
    },
    {
        "version": "1.1",
        "url": "https://cashocs.readthedocs.io/en/v1.1.1/"
    },
    {
        "version": "1.0",
        "url": "https://cashocs.readthedocs.io/en/v1.0.4/"
    }
]<|MERGE_RESOLUTION|>--- conflicted
+++ resolved
@@ -6,11 +6,7 @@
     },
     {
         "name": "2.7 (stable)",
-<<<<<<< HEAD
         "version": "2.7.1",
-=======
-        "version": "2.7.0",
->>>>>>> d84f9c46
         "url": "https://cashocs.readthedocs.io/en/stable/",
         "preferred": true
     },
