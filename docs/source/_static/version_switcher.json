--- conflicted
+++ resolved
@@ -6,11 +6,7 @@
     },
     {
         "name": "2.6 (stable)",
-<<<<<<< HEAD
         "version": "2.6.1",
-=======
-        "version": "2.6.0",
->>>>>>> bf7f13e2
         "url": "https://cashocs.readthedocs.io/en/stable/",
         "preferred": true
     },
