# Configuration file for the Sphinx documentation builder.
#
# This file only contains a selection of the most common options. For a full
# list see the documentation:
# https://www.sphinx-doc.org/en/master/usage/configuration.html

# -- Path setup --------------------------------------------------------------

# If extensions (or modules to document with autodoc) are in another directory,
# add these directories to sys.path here. If the directory is relative to the
# documentation root, use os.path.abspath to make it absolute, like shown here.
#
import os
import sys

sys.path.insert(0, os.path.abspath("../.."))
sys.path.insert(0, os.path.abspath("."))

import document_cli
import jupytext_process

jupytext_process.process()
document_cli.process()

# -- Project information -----------------------------------------------------

project = "cashocs"
copyright = "2020-2025, Fraunhofer ITWM and Sebastian Blauth"
author = "Sebastian Blauth"

# The full version, including alpha/beta/rc tags
<<<<<<< HEAD
release = "2.7.2"
=======
release = "2.8.0-dev"
>>>>>>> 8a450b75


# -- General configuration ---------------------------------------------------

# Add any Sphinx extension module names here, as strings. They can be
# extensions coming with Sphinx (named 'sphinx.ext.*') or your custom
# ones.
extensions = [
    "sphinx.ext.napoleon",
    "sphinx.ext.autodoc",
    "sphinx.ext.autosummary",
    "sphinxarg.ext",
    "sphinx_copybutton",
    "sphinx.ext.viewcode",
    "sphinx_design",
    "myst_parser",
    "sphinx_favicon",
]

napoleon_google_docstring = True
napoleon_numpy_docstring = False
napoleon_include_init_with_doc = False
napoleon_include_private_with_doc = False
napoleon_include_special_with_doc = False
napoleon_use_admonition_for_examples = False
napoleon_use_admonition_for_notes = False
napoleon_use_admonition_for_references = False
napoleon_use_ivar = True
napoleon_use_param = True
napoleon_use_keyword = True
napoleon_use_rtype = True

autodoc_default_options = {
    "member-order": "groupwise",
    "undoc-members": False,
    "show-inheritance": True,
}
autodoc_member_order = "alphabetical"
autodoc_mock_imports = [
    "fenics",
    "petsc4py",
    "mpi4py",
    "ufl",
    "ufl_legacy",
    "meshio",
    "dolfin",
    "configparser",
    "h5py",
    "cashocs_extensions",
]
autodoc_typehints = "both"
autoclass_content = "both"

highlight_language = "python"

# Add any paths that contain templates here, relative to this directory.
templates_path = ["_templates"]

source_suffix = ".rst"

# List of patterns, relative to source directory, that match files and
# directories to ignore when looking for source files.
# This pattern also affects html_static_path and html_extra_path.
exclude_patterns = ["_build"]

favicons = [
    {"rel": "icon", "sizes": "16x16", "href": "favicon/favicon-16x16.jpg"},
    {"rel": "icon", "sizes": "32x32", "href": "favicon/favicon-32x32.jpg"},
]

suppress_warnings = [
    "autosummary.import_cycle",
]

# -- Options for HTML output -------------------------------------------------

# The theme to use for HTML and HTML Help pages.  See the documentation for
# a list of builtin themes.
#

if "dev" in release:
    switcher_version = "dev"
else:
    switcher_version = release

html_theme = "pydata_sphinx_theme"
html_logo = "logo.jpg"
html_theme_options = {
    "github_url": "https://github.com/sblauth/cashocs",
    "header_links_before_dropdown": 6,
    "icon_links": [
        {
            "name": "PyPI",
            "url": "https://pypi.org/project/cashocs/",
            "icon": "fa-solid fa-box",
        }
    ],
    "navbar_end": ["theme-switcher", "version-switcher", "navbar-icon-links"],
    "navbar_persistent": [],
    "show_nav_level": 1,
    "switcher": {
        "json_url": "https://cashocs.readthedocs.io/en/latest/_static/version_switcher.json",
        "version_match": switcher_version,
    },
    "primary_sidebar_end": [
        "indices.html",
        "sidebar-ethical-ads",
    ],
    "logo": {"text": "cashocs", "alt_text": "cashocs"},
    "navbar_align": "content",
    "show_version_warning_banner": True,
}

html_sidebars = {"**": ["search-field.html", "sidebar-nav-bs", "sidebar-ethical-ads"]}

# Add any paths that contain custom static files (such as style sheets) here,
# relative to this directory. They are copied after the builtin static files,
# so a file named "default.css" will overwrite the builtin "default.css".
html_static_path = ["_static"]
html_css_files = ["cashocs.css"]

pygments_style = "sphinx"

autosummary_generate = True
autosummary_imported_members = False
autosummary_ignore_module_all = False

myst_enable_extensions = ["dollarmath", "colon_fence"]

rst_prolog = """
.. role:: ini(code)
    :language: ini
    :class: highlight

.. role:: python(code)
    :language: python
    :class: highlight
    
.. role:: cpp(code)
    :language: cpp
    :class: highlight

.. role:: bash(code)
    :language: bash
    :class: highlight
"""<|MERGE_RESOLUTION|>--- conflicted
+++ resolved
@@ -29,11 +29,7 @@
 author = "Sebastian Blauth"
 
 # The full version, including alpha/beta/rc tags
-<<<<<<< HEAD
-release = "2.7.2"
-=======
 release = "2.8.0-dev"
->>>>>>> 8a450b75
 
 
 # -- General configuration ---------------------------------------------------
