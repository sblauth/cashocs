# Configuration file for the Sphinx documentation builder.
#
# This file only contains a selection of the most common options. For a full
# list see the documentation:
# https://www.sphinx-doc.org/en/master/usage/configuration.html

# -- Path setup --------------------------------------------------------------

# If extensions (or modules to document with autodoc) are in another directory,
# add these directories to sys.path here. If the directory is relative to the
# documentation root, use os.path.abspath to make it absolute, like shown here.
#
import os
import sys

sys.path.insert(0, os.path.abspath("../.."))
sys.path.insert(0, os.path.abspath("."))

import document_cli
import jupytext_process

jupytext_process.process()
document_cli.process()

# -- Project information -----------------------------------------------------

project = "cashocs"
copyright = "2020-2025, Fraunhofer ITWM and Sebastian Blauth"
author = "Sebastian Blauth"

# The full version, including alpha/beta/rc tags
<<<<<<< HEAD
release = "2.7.1"
=======
release = "2.8.0-dev"
>>>>>>> d84f9c46


# -- General configuration ---------------------------------------------------

# Add any Sphinx extension module names here, as strings. They can be
# extensions coming with Sphinx (named 'sphinx.ext.*') or your custom
# ones.
extensions = [
    "sphinx.ext.napoleon",
    "sphinx.ext.autodoc",
    "sphinx.ext.autosummary",
    "sphinxarg.ext",
    "sphinx_copybutton",
    "sphinx.ext.viewcode",
    "sphinx_design",
    "myst_parser",
    "sphinx_favicon",
]

napoleon_google_docstring = True
napoleon_numpy_docstring = False
napoleon_include_init_with_doc = False
napoleon_include_private_with_doc = False
napoleon_include_special_with_doc = False
napoleon_use_admonition_for_examples = False
napoleon_use_admonition_for_notes = False
napoleon_use_admonition_for_references = False
napoleon_use_ivar = True
napoleon_use_param = True
napoleon_use_keyword = True
napoleon_use_rtype = True

autodoc_default_options = {
    "member-order": "groupwise",
    "undoc-members": False,
    "show-inheritance": True,
}
autodoc_member_order = "alphabetical"
autodoc_mock_imports = [
    "fenics",
    "petsc4py",
    "mpi4py",
    "ufl",
    "ufl_legacy",
    "meshio",
    "dolfin",
    "configparser",
    "h5py",
    "cashocs_extensions",
]
autodoc_typehints = "both"
autoclass_content = "both"

highlight_language = "python"

# Add any paths that contain templates here, relative to this directory.
templates_path = ["_templates"]

source_suffix = ".rst"

# List of patterns, relative to source directory, that match files and
# directories to ignore when looking for source files.
# This pattern also affects html_static_path and html_extra_path.
exclude_patterns = ["_build"]

favicons = [
    {"rel": "icon", "sizes": "16x16", "href": "favicon/favicon-16x16.jpg"},
    {"rel": "icon", "sizes": "32x32", "href": "favicon/favicon-32x32.jpg"},
]

suppress_warnings = [
    "autosummary.import_cycle",
]

# -- Options for HTML output -------------------------------------------------

# The theme to use for HTML and HTML Help pages.  See the documentation for
# a list of builtin themes.
#

if "dev" in release:
    switcher_version = "dev"
else:
    switcher_version = release

html_theme = "pydata_sphinx_theme"
html_logo = "logo.jpg"
html_theme_options = {
    "github_url": "https://github.com/sblauth/cashocs",
    "header_links_before_dropdown": 6,
    "icon_links": [
        {
            "name": "PyPI",
            "url": "https://pypi.org/project/cashocs/",
            "icon": "fa-solid fa-box",
        }
    ],
    "navbar_end": ["theme-switcher", "version-switcher", "navbar-icon-links"],
    "navbar_persistent": [],
    "show_nav_level": 1,
    "switcher": {
        "json_url": "https://cashocs.readthedocs.io/en/latest/_static/version_switcher.json",
        "version_match": switcher_version,
    },
    "primary_sidebar_end": [
        "indices.html",
        "sidebar-ethical-ads",
    ],
    "logo": {"text": "cashocs", "alt_text": "cashocs"},
    "navbar_align": "content",
    "show_version_warning_banner": True,
}

html_sidebars = {"**": ["search-field.html", "sidebar-nav-bs", "sidebar-ethical-ads"]}

# Add any paths that contain custom static files (such as style sheets) here,
# relative to this directory. They are copied after the builtin static files,
# so a file named "default.css" will overwrite the builtin "default.css".
html_static_path = ["_static"]
html_css_files = ["cashocs.css"]

pygments_style = "sphinx"

autosummary_generate = True
autosummary_imported_members = False
autosummary_ignore_module_all = False

myst_enable_extensions = ["dollarmath", "colon_fence"]

rst_prolog = """
.. role:: ini(code)
    :language: ini
    :class: highlight

.. role:: python(code)
    :language: python
    :class: highlight
    
.. role:: cpp(code)
    :language: cpp
    :class: highlight

.. role:: bash(code)
    :language: bash
    :class: highlight
"""<|MERGE_RESOLUTION|>--- conflicted
+++ resolved
@@ -29,11 +29,7 @@
 author = "Sebastian Blauth"
 
 # The full version, including alpha/beta/rc tags
-<<<<<<< HEAD
-release = "2.7.1"
-=======
 release = "2.8.0-dev"
->>>>>>> d84f9c46
 
 
 # -- General configuration ---------------------------------------------------
